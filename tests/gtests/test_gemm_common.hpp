/*******************************************************************************
* Copyright 2018-2019 Intel Corporation
*
* Licensed under the Apache License, Version 2.0 (the "License");
* you may not use this file except in compliance with the License.
* You may obtain a copy of the License at
*
*     http://www.apache.org/licenses/LICENSE-2.0
*
* Unless required by applicable law or agreed to in writing, software
* distributed under the License is distributed on an "AS IS" BASIS,
* WITHOUT WARRANTIES OR CONDITIONS OF ANY KIND, either express or implied.
* See the License for the specific language governing permissions and
* limitations under the License.
*******************************************************************************/

#ifndef TEST_GEMM_COMMON_H
#define TEST_GEMM_COMMON_H

#include "dnnl_test_common.hpp"
#include "gtest/gtest.h"

#include "cpu_isa_traits.hpp"
#include "dnnl.h"
#include "dnnl_types.h"

#include <utility>
#include <vector>
#include <type_traits>

#define CONCAT_WITH_UNDERSCORE_(a, b) a##_##b
#define CONCAT_WITH_UNDERSCORE(a, b) CONCAT_WITH_UNDERSCORE_(a, b)

#define INST_TEST_CASE_(str, ...) \
    INSTANTIATE_TEST_SUITE_P(str, gemm_test, ::testing::Values(__VA_ARGS__))
#define INST_TEST_CASE(str, ...) \
    INST_TEST_CASE_( \
            CONCAT_WITH_UNDERSCORE(str, TEST_CASE_NAME_PREFIX), __VA_ARGS__)

#define CPU_INST_TEST_CASE_(str, ...) \
    CPU_INSTANTIATE_TEST_SUITE_P(str, gemm_test, ::testing::Values(__VA_ARGS__))
#define CPU_INST_TEST_CASE(str, ...) \
    CPU_INST_TEST_CASE_( \
            CONCAT_WITH_UNDERSCORE(str, TEST_CASE_NAME_PREFIX), __VA_ARGS__)

#if DNNL_GPU_RUNTIME == DNNL_RUNTIME_OCL

// Declare OpenCL GEMM interfaces for testing
extern "C" {
dnnl_status_t dnnl_ocl_sgemm(cl_command_queue queue, char transa, char transb,
        dnnl_dim_t m, dnnl_dim_t n, dnnl_dim_t k, cl_float alpha, cl_mem a,
        dnnl_dim_t offset_a, dnnl_dim_t lda, cl_mem b, dnnl_dim_t offset_b,
        dnnl_dim_t ldb, cl_float beta, cl_mem c, dnnl_dim_t offset_c,
        dnnl_dim_t ldc);

dnnl_status_t dnnl_ocl_hgemm(cl_command_queue queue, char transa, char transb,
        dnnl_dim_t m, dnnl_dim_t n, dnnl_dim_t k, cl_float alpha, cl_mem a,
        dnnl_dim_t offset_a, dnnl_dim_t lda, cl_mem b, dnnl_dim_t offset_b,
        dnnl_dim_t ldb, cl_float beta, cl_mem c, dnnl_dim_t offset_c,
        dnnl_dim_t ldc);

dnnl_status_t dnnl_ocl_gemm_f16f16f32(cl_command_queue queue, char transa,
        char transb, dnnl_dim_t m, dnnl_dim_t n, dnnl_dim_t k, cl_float alpha,
        cl_mem a, dnnl_dim_t offset_a, dnnl_dim_t lda, cl_mem b,
        dnnl_dim_t offset_b, dnnl_dim_t ldb, cl_float beta, cl_mem c,
        dnnl_dim_t offset_c, dnnl_dim_t ldc);

dnnl_status_t dnnl_ocl_gemm_bf16bf16f32(cl_command_queue queue, char transa,
        char transb, dnnl_dim_t m, dnnl_dim_t n, dnnl_dim_t k, cl_float alpha,
        cl_mem a, dnnl_dim_t offset_a, dnnl_dim_t lda, cl_mem b,
        dnnl_dim_t offset_b, dnnl_dim_t ldb, cl_float beta, cl_mem c,
        dnnl_dim_t offset_c, dnnl_dim_t ldc);

dnnl_status_t dnnl_ocl_gemm_bf16bf16bf16(cl_command_queue queue, char transa,
        char transb, dnnl_dim_t m, dnnl_dim_t n, dnnl_dim_t k, cl_float alpha,
        cl_mem a, dnnl_dim_t offset_a, dnnl_dim_t lda, cl_mem b,
        dnnl_dim_t offset_b, dnnl_dim_t ldb, cl_float beta, cl_mem c,
        dnnl_dim_t offset_c, dnnl_dim_t ldc);

dnnl_status_t dnnl_ocl_gemm_s8s8s32(cl_command_queue queue, char transa,
        char transb, char offsetc, dnnl_dim_t m, dnnl_dim_t n, dnnl_dim_t k,
        cl_float alpha, cl_mem a, dnnl_dim_t offset_a, dnnl_dim_t lda,
        int8_t ao, cl_mem b, dnnl_dim_t offset_b, dnnl_dim_t ldb, int8_t bo,
        cl_float beta, cl_mem c, dnnl_dim_t offset_c, dnnl_dim_t ldc, cl_mem co,
        dnnl_dim_t offset_co);
dnnl_status_t dnnl_ocl_gemm_u8s8s32(cl_command_queue queue, char transa,
        char transb, char offsetc, dnnl_dim_t m, dnnl_dim_t n, dnnl_dim_t k,
        cl_float alpha, cl_mem a, dnnl_dim_t offset_a, dnnl_dim_t lda,
        uint8_t ao, cl_mem b, dnnl_dim_t offset_b, dnnl_dim_t ldb, int8_t bo,
        cl_float beta, cl_mem c, dnnl_dim_t offset_c, dnnl_dim_t ldc, cl_mem co,
        dnnl_dim_t offset_co);
dnnl_status_t dnnl_ocl_gemm_s8u8s32(cl_command_queue queue, char transa,
        char transb, char offsetc, dnnl_dim_t m, dnnl_dim_t n, dnnl_dim_t k,
        cl_float alpha, cl_mem a, dnnl_dim_t offset_a, dnnl_dim_t lda,
        int8_t ao, cl_mem b, dnnl_dim_t offset_b, dnnl_dim_t ldb, uint8_t bo,
        cl_float beta, cl_mem c, dnnl_dim_t offset_c, dnnl_dim_t ldc, cl_mem co,
        dnnl_dim_t offset_co);
dnnl_status_t dnnl_ocl_gemm_u8u8s32(cl_command_queue queue, char transa,
        char transb, char offsetc, dnnl_dim_t m, dnnl_dim_t n, dnnl_dim_t k,
        cl_float alpha, cl_mem a, dnnl_dim_t offset_a, dnnl_dim_t lda,
        uint8_t ao, cl_mem b, dnnl_dim_t offset_b, dnnl_dim_t ldb, uint8_t bo,
        cl_float beta, cl_mem c, dnnl_dim_t offset_c, dnnl_dim_t ldc, cl_mem co,
        dnnl_dim_t offset_co);
}
#endif

#if DNNL_WITH_SYCL

// Declare SYCL GEMM interfaces for testing
namespace dnnl {
void DNNL_API gemm(cl::sycl::queue &queue, char transa, char transb,
        memory::dim m, memory::dim n, memory::dim k, float alpha,
        cl::sycl::buffer<float, 1> &a, memory::dim offset_a, memory::dim lda,
        cl::sycl::buffer<float, 1> &b, memory::dim offset_b, memory::dim ldb,
        float beta, cl::sycl::buffer<float, 1> &c, memory::dim offset_c,
        memory::dim ldc);

void DNNL_API gemm(cl::sycl::queue &queue, char transa, char transb,
        memory::dim m, memory::dim n, memory::dim k, float alpha,
        cl::sycl::buffer<cl::sycl::half, 1> &a, memory::dim offset_a,
        memory::dim lda, cl::sycl::buffer<cl::sycl::half, 1> &b,
        memory::dim offset_b, memory::dim ldb, float beta,
        cl::sycl::buffer<cl::sycl::half, 1> &c, memory::dim offset_c,
        memory::dim ldc);

void DNNL_API gemm(cl::sycl::queue &queue, char transa, char transb,
        memory::dim m, memory::dim n, memory::dim k, float alpha,
        const float *a, memory::dim lda, const float *b, memory::dim ldb,
        float beta, float *c, memory::dim ldc);

void DNNL_API gemm(cl::sycl::queue &queue, char transa, char transb,
        memory::dim m, memory::dim n, memory::dim k, float alpha,
        const cl::sycl::half *a, memory::dim lda, const cl::sycl::half *b,
        memory::dim ldb, float beta, cl::sycl::half *c, memory::dim ldc);

} // namespace dnnl

#endif

// Declare bfloat16 GEMM interfaces for testing
extern "C" {
dnnl_status_t dnnl_gemm_bf16bf16f32(char transa, char transb, dnnl_dim_t M,
        dnnl_dim_t N, dnnl_dim_t K, float alpha, const bfloat16_t *A,
        dnnl_dim_t lda, const bfloat16_t *B, dnnl_dim_t ldb, float beta,
        float *C, dnnl_dim_t ldc);
}

// Declare packed GEMM interfaces for testing
namespace dnnl {
namespace impl {
namespace cpu {

extern dnnl_status_t sgemm_pack_get_size(const char *identifier,
        const char *transa, const char *transb, const int *M, const int *N,
        const int *K, const int *lda, const int *ldb, size_t *size,
        bool *pack = nullptr);

extern dnnl_status_t gemm_s8u8s32_pack_get_size(const char *identifier,
        const char *transa, const char *transb, const int *M, const int *N,
        const int *K, const int *lda, const int *ldb, size_t *size,
        bool *pack = nullptr);

extern dnnl_status_t sgemm_pack(const char *identifier, const char *transa,
        const char *transb, const int *M, const int *N, const int *K,
        const int *lda, const int *ldb, const float *src, float *dst);

extern dnnl_status_t gemm_s8u8s32_pack(const char *identifier,
        const char *transa, const char *transb, const int *M, const int *N,
        const int *K, const int *lda, const int *ldb, const void *src,
        void *dst);

extern dnnl_status_t sgemm_compute(const char *transa, const char *transb,
        const int *M, const int *N, const int *K, const float *A,
        const int *lda, const float *B, const int *ldb, const float *beta,
        float *C, const int *ldc);

extern dnnl_status_t gemm_s8u8s32_compute(const char *transa,
        const char *transb, const char *offsetc, const int *M, const int *N,
        const int *K, const int8_t *A, const int *lda, const uint8_t *B,
        const int *ldb, const float *beta, int32_t *C, const int *ldc,
        const int32_t *co);
} // namespace cpu
} // namespace impl
} // namespace dnnl

namespace dnnl {

struct test_igemm_params {
    char offsetc;
    bool nonzero_oa;
    bool nonzero_ob;
    bool nonzero_oc;

    int8_t oa() const { return (int8_t)(nonzero_oa ? 4 : 0); }
    int8_t ob() const { return (int8_t)(nonzero_ob ? 3 : 0); }
};

struct test_pack_params {
    bool pack_a;
    bool pack_b;
};

struct gemm_offset {
    int64_t a;
    int64_t b;
    int64_t c;
    int64_t co;
};

struct test_params {
    char transA;
    char transB;
    int64_t M;
    int64_t N;
    int64_t K;
    float alpha;
    float beta;
    int64_t lda;
    int64_t ldb;
    int64_t ldc;

    test_igemm_params igemm_params;
    test_pack_params pack_params;
    bool expect_to_fail;
    dnnl_status_t expected_status;

    gemm_offset off;

#if DNNL_WITH_SYCL
    bool test_usm_api;
#endif

    bool tr_a() const { return transA == 'T' || transA == 't'; }
    bool tr_b() const { return transB == 'T' || transB == 't'; }
    int64_t sizeC() const { return M * ldc; }

    bool oc_is_R() const {
        auto c = igemm_params.offsetc;
        return c == 'R' || c == 'r';
    }
    bool oc_is_C() const {
        auto c = igemm_params.offsetc;
        return c == 'C' || c == 'c';
    }
    int64_t size_oc() const { return oc_is_R() ? N : oc_is_C() ? M : 1; }
};

template <typename... TArgs>
inline test_params make_test_params_with_offset(
        const gemm_offset &off, TArgs &&... args) {
    test_params params {std::forward<TArgs>(args)...};
    params.off = off;
    return params;
}

template <typename... TArgs>
inline test_params make_test_params_pack(
        const test_pack_params &pack_params, TArgs &&... args) {
    test_params params {std::forward<TArgs>(args)...};
    params.pack_params = pack_params;
    return params;
}
/* Test implementation description.
 *
 * To reduce the time spent in GEMM validation the test matrices A, B, and C
 * are generated from sub-matrices (A', B', and C') of smaller size:
 * - A(M, K) <-> A'(M_test, K)
 * - B(K, N) <-> B'(K, N_test)
 * - C(M, N) <-> C'(M_test, N_test)
 *
 * The matrices A', B', and C' are generated randomly. Then:
 * - A(m, k) := A'(mapper_m[m], k),
 * - B(k, n) := B'(k, mapper_n[n]),
 * - C(m, n) := C'(mapper_m[m], mapper_n[n]);
 *
 * Here `mapper_x[]` is surjection of {0, ..., X-1} onto {0, ..., X_test-1}.
 * For simplicity mapper_x[x] = x, for x in {0, ..., X_test-1}.
 *
 * This technique allows reducing the complexity of the validation code from
 * O(M*N*K) to O(M_test * N_test * K).
 *
 * X_test := min(X, X_test_max), where X_test_max is prime number around 50.
 *
 * To make the test robust the surjective functions mapper_m and mapper_n
 * should randomly map the elements {X_test, ..., X-1} onto {0, ..., X_test-1}.
 *
 * The validation itself looks as follows:
 * 0.  Prepare mapper_m and mapper_n
 * 1.a Generate random matrices A', B', C'
 * 1.b Prepare matrices A, B, C based on A', B', and C' respectively
 * 2.  Compute C_calc := Op(M, N, K, A, B, C)
 * 3.  Compute C'_ref := Op_REF(M_test, N_test, K, A', B', C')
 * 4.  Expand C'_ref to C_ref, by applying mapper_m and mapper_n
 * 5.  Compare C_calc and C_ref
 */

const int M_test_max = 47;
const int N_test_max = 53;

/** Mapper:
 * a surjective function from {0, ..., dim-1} onto {0, ..., dim_test-1}.
 */
struct mapper_t {
    mapper_t(int64_t dim, int64_t dim_test_max, int64_t gen = 7,
            int64_t gen_start = 13)
        : dim_(dim)
        , dim_test_((std::min)(dim, dim_test_max))
        , gen_(gen)
        , gen_start_(gen_start)
        , mapper_(dim) {
        for (int64_t d = 0; d < dim_test_; ++d)
            mapper_[d] = d;
        for (int64_t g = gen_start_ % dim_test_, d = dim_test_; d < dim_; ++d) {
            mapper_[d] = mapper_[g];
            g = g * gen_ % dim_test_;
        }
    }

    int64_t dim() const { return dim_; }
    int64_t dim_test() const { return dim_test_; }
    int64_t operator[](int64_t d) const { return mapper_[d]; }

private:
    const int64_t dim_;
    const int64_t dim_test_;
    const int64_t gen_, gen_start_;
    std::vector<int64_t> mapper_;
};

enum class layout_t { ROW_MAJOR, COL_MAJOR };

/** Prepares matrix A or B according to the dimension mapper.
 * The K dimension is always assumed to be columns, hence:
 * - A layout = A_is_transposed ? ROW_MAJOR : COL_MAJOR
 * - B layout = B_is_transposed ? COL_MAJOR : ROW_MAJOR
 */
template <typename data_t>
void prepare_matrix(const test_memory &M_mem, int64_t off_beg, layout_t layout,
        int64_t R, int64_t C, int64_t LD, const mapper_t &mapper) {
    auto M = map_memory<data_t>(M_mem);
    auto dt = data_traits<data_t>::data_type;
    bool is_fp = (false || dt == memory::data_type::f16
            || dt == memory::data_type::bf16 || dt == memory::data_type::f32);
    const data_t mean = (data_t)(is_fp ? 1.f : 4);
    const data_t var = (data_t)(is_fp ? 2e-1f : 3);

    ASSERT_EQ(R, mapper.dim());
    const int R_test = mapper.dim_test();

    if (layout == layout_t::COL_MAJOR) {
        dnnl::impl::parallel_nd(C, R_test, [&](int64_t c, int64_t r) {
            const int64_t off = c * LD + r;
            M[off_beg + off] = set_value<data_t>(off, mean, var, 1.);
        });
        if (R > R_test) {
            const int64_t R_rest = R - R_test;
            dnnl::impl::parallel_nd(C, R_rest, [&](int64_t c, int64_t r_) {
                const int64_t r = R_test + r_;
                const int64_t off = c * LD + r;
                const int64_t off0 = c * LD + mapper[r];
                M[off_beg + off] = M[off_beg + off0];
            });
        }
    } else {
        dnnl::impl::parallel_nd(R_test, C, [&](int64_t r, int64_t c) {
            const int64_t off = r * LD + c;
            M[off_beg + off] = set_value<data_t>(off, mean, var, 1.);
        });
        if (R > R_test) {
            const int64_t R_rest = R - R_test;
            dnnl::impl::parallel_nd(R_rest, C, [&](int64_t r_, int64_t c) {
                const int64_t r = R_test + r_;
                const int64_t off = r * LD + c;
                const int64_t off0 = mapper[r] * LD + c;
                M[off_beg + off] = M[off_beg + off0];
            });
        }
    }
}

/** Extends columns of the matrix M according to the mapper_c */
template <typename data_t>
void extend_matrix_cols(const test_memory &M_mem, int64_t off, int64_t R,
        int64_t C, int64_t LD, const mapper_t &mapper_c) {
    auto M = map_memory<data_t>(M_mem);
    ASSERT_EQ(C, mapper_c.dim());
    const int64_t C_test = mapper_c.dim_test();
    if (C_test == C) return;

    dnnl::impl::parallel_nd(R, C - C_test, [&](int64_t r, int64_t c_) {
        const int64_t c = C_test + c_;
        const int64_t c0 = mapper_c[c];
        M[off + r * LD + c] = M[off + r * LD + c0];
    });
}

/** Extends rows of the matrix M according to the mapper_r */
template <typename data_t>
void extend_matrix_rows(const test_memory &M_mem, int64_t off, int64_t R,
        int64_t C, int64_t LD, const mapper_t &mapper_r) {
    auto M = map_memory<data_t>(M_mem);
    ASSERT_EQ(R, mapper_r.dim());
    const int64_t R_test = mapper_r.dim_test();
    if (R_test == R) return;

    dnnl::impl::parallel_nd(R - R_test, [&](int64_t r_) {
        const int64_t r = R_test + r_;
        const int64_t r0 = mapper_r[r];
        for (int64_t c = 0; c < C; ++c)
            M[off + r * LD + c] = M[off + r0 * LD + c];
    });
}

/** Extends matrix M according to the mapper_r and mapper_c */
template <typename data_t>
void extend_matrix(const test_memory &M_mem, int64_t off, int64_t R, int64_t C,
        int64_t LD, const mapper_t &mapper_r, const mapper_t &mapper_c) {
    ASSERT_EQ(R, mapper_r.dim());
    ASSERT_EQ(C, mapper_c.dim());
    extend_matrix_rows<data_t>(M_mem, off, R, C, LD, mapper_r);
    extend_matrix_cols<data_t>(M_mem, off, R, C, LD, mapper_c);
}

template <typename a_dt, typename b_dt, typename c_dt>
struct ref_gemm {
    static void call(const test_params &p, int64_t M, int64_t N,
            const test_memory &a_mem, const test_memory &b_mem,
            const test_memory &c_mem, const test_memory &) {
        auto a = map_memory<a_dt>(a_mem);
        auto b = map_memory<b_dt>(b_mem);
        auto c = map_memory<c_dt>(c_mem);

        const bool tr_a = p.transA && (p.transA == 'T' || p.transA == 't');
        const bool tr_b = p.transB && (p.transB == 'T' || p.transB == 't');

        auto pa = [&](int64_t i, int64_t j) {
            return a[p.off.a + i * p.lda + j];
        };
        auto pb = [&](int64_t i, int64_t j) {
            return b[p.off.b + i * p.ldb + j];
        };
        auto pc = [&](int64_t i, int64_t j) -> c_dt & {
            return c[p.off.c + i * p.ldc + j];
        };

        dnnl::impl::parallel_nd(M, N, [&](int64_t im, int64_t in) {
            c_dt c_elem = (p.beta == 0.) ? 0. : pc(im, in) * p.beta;

            for (int64_t ik = 0; ik < p.K; ik++) {
                const a_dt a_elem = tr_a ? pa(ik, im) : pa(im, ik);
                const b_dt b_elem = tr_b ? pb(in, ik) : pb(ik, in);
                c_elem += p.alpha * a_elem * b_elem;
            }
            pc(im, in) = c_elem;
        });
    }
};

template <typename a_dt, typename b_dt>
struct ref_gemm<a_dt, b_dt, int32_t> {
    static void call(const test_params &p, int64_t M, int64_t N,
            const test_memory &a_mem, const test_memory &b_mem,
            const test_memory &c_mem, const test_memory &oc_mem) {
        auto A = map_memory<a_dt>(a_mem);
        auto B = map_memory<b_dt>(b_mem);
        auto C = map_memory<int32_t>(c_mem);
        auto oc = map_memory<int32_t>(oc_mem);

        const bool tr_a = p.transA && (p.transA == 'T' || p.transA == 't');
        const bool tr_b = p.transB && (p.transB == 'T' || p.transB == 't');
        bool OCisR = (p.igemm_params.offsetc == 'R'
                || p.igemm_params.offsetc == 'r');
        bool OCisC = (p.igemm_params.offsetc == 'C'
                || p.igemm_params.offsetc == 'c');

        auto pa = [&](int64_t i, int64_t j) {
            return (double)A[p.off.a + i * p.lda + j];
        };
        auto pb = [&](int64_t i, int64_t j) {
            return (double)B[p.off.b + i * p.ldb + j];
        };
        auto pc = [&](int64_t i, int64_t j) -> int32_t & {
            return C[p.off.c + i * p.ldc + j];
        };

        int8_t oa = p.igemm_params.oa();
        int8_t ob = p.igemm_params.ob();

        dnnl::impl::parallel_nd(M, N, [&](int64_t m, int64_t n) {
            double c_elem = 0;
            for (int64_t k = 0; k < p.K; k++) {
                const double a_elem = (tr_a ? pa(k, m) : pa(m, k)) - oa;
                const double b_elem = (tr_b ? pb(n, k) : pb(k, n)) - ob;
                c_elem += a_elem * b_elem;
            }

            double coffset = OCisR ? oc[n] : OCisC ? oc[m] : oc[0];
            double val = (p.beta == 0.f ? 0. : p.beta * (double)pc(m, n))
                    + p.alpha * c_elem + coffset;
            pc(m, n) = static_cast<int32_t>(
                    nearbyint(saturate<int32_t, double>(val)));
        });
    }
};

template <typename a_dt, typename c_dt>
void compare(const test_params &p, const test_memory &c_mem,
        const test_memory &c_ref_mem) {
    using data_type = memory::data_type;
    auto c = map_memory<c_dt>(c_mem);
    auto c_ref = map_memory<c_dt>(c_ref_mem);
    dnnl::impl::parallel_nd(p.M, p.ldc, [&](int64_t i, int64_t j) {
        if (is_current_test_failed()) return;

        c_dt ref = c_ref[p.off.c + i * p.ldc + j];
        c_dt got = c[p.off.c + i * p.ldc + j];
        c_dt diff = got - ref;

        if (data_traits<a_dt>::data_type == data_type::f16) {
            const float eps = 1e-3 * p.K;
            float e = (std::abs(ref) > eps) ? diff / ref : float(diff);
            ASSERT_NEAR(e, 0.0, eps) << "Row: " << i << " Col: " << j;
        } else if (data_traits<a_dt>::data_type == data_type::bf16) {
            const float eps = 1e-2 * p.K;
            float e = (std::abs(ref) > eps) ? diff / ref : float(diff);
            ASSERT_NEAR(e, 0.0, eps) << "Row: " << i << " Col: " << j;
        } else if (data_traits<a_dt>::data_type == data_type::f32) {
            c_dt e = (std::abs(ref) > 1e-4) ? c_dt(diff / ref) : diff;
            ASSERT_NEAR(e, 0.0, 1e-4) << "Row: " << i << " Col: " << j;
        } else {
            // igemm
            c_dt eps = 0;
            if (p.alpha == 1.0f) {
                eps = 1;
            } else if (data_traits<a_dt>::data_type == data_type::u8) {
                eps = p.K / 700 + 1;
            } else if (data_traits<a_dt>::data_type == data_type::s8) {
                eps = p.K / 350 + 1;
            }
            ASSERT_NEAR(diff, 0, eps) << "Row: " << i << " Col: " << j;
        }
    });
}

inline void get_matrix_size(
        const test_params &p, size_t &sizeA, size_t &sizeB, size_t &sizeC) {
    const bool tr_a = (p.transA == 'T' || p.transA == 't');
    const bool tr_b = (p.transB == 'T' || p.transB == 't');
    sizeA = tr_a ? p.lda * p.K : p.lda * p.M,
    sizeB = tr_b ? p.ldb * p.N : p.ldb * p.K, sizeC = p.ldc * p.M;
}

template <typename T>
inline test_memory get_matrix_memory(
        const test_params &p, memory::dim n, memory::dim off, engine &eng) {
    auto d = create_md(
            {n + off}, data_traits<T>::data_type, memory::format_tag::x);
#ifdef DNNL_SYCL_DPCPP
    if (p.test_usm_api) {
        auto dev = eng.get_sycl_device();
        auto ctx = eng.get_sycl_context();
        auto f_malloc = [=](size_t sz) {
            return cl::sycl::malloc_shared(sz, dev, ctx);
        };
        auto f_free = [=](void *ptr) { return cl::sycl::free(ptr, ctx); };
        return test_memory(d, eng, f_malloc, f_free);
    }
#endif
    return test_memory(d, eng);
}

template <typename a_dt, typename b_dt, typename c_dt>
void fill_matrices(const test_params &p, const mapper_t &mapper_m,
        const mapper_t &mapper_n, const test_memory &a_mem,
        const test_memory &b_mem, const test_memory &c_mem,
        const test_memory &c_ref_mem, const test_memory &oc_mem) {
    prepare_matrix<a_dt>(a_mem, p.off.a,
            p.tr_a() ? layout_t::COL_MAJOR : layout_t::ROW_MAJOR, p.M, p.K,
            p.lda, mapper_m);
    prepare_matrix<b_dt>(b_mem, p.off.b,
            p.tr_b() ? layout_t::ROW_MAJOR : layout_t::COL_MAJOR, p.N, p.K,
            p.ldb, mapper_n);

    fill_data<c_dt>(p.off.c + p.sizeC(), c_mem.get());
    extend_matrix<c_dt>(c_mem, p.off.c, p.M, p.N, p.ldc, mapper_m, mapper_n);
    {
        auto C = map_memory<c_dt>(c_mem);
        auto C_ref = map_memory<c_dt>(c_ref_mem);
        dnnl::impl::parallel_nd(p.sizeC(),
                [&](int64_t i) { C_ref[p.off.c + i] = C[p.off.c + i]; });
    }

    if (oc_mem.get_size() == 0) return;

    if (p.igemm_params.nonzero_oc) {
        fill_data<c_dt>(p.size_oc(), oc_mem.get(), (c_dt)1, (c_dt)0);
        if (p.oc_is_R()) {
            extend_matrix_cols<c_dt>(oc_mem, 0, 1, p.N, p.N, mapper_n);
        } else if (p.oc_is_C()) {
            extend_matrix_rows<c_dt>(oc_mem, 0, p.M, 1, 1, mapper_m);
        }
    } else {
        auto oc = map_memory<c_dt>(oc_mem);
        for (int64_t i = 0; i < p.size_oc(); i++)
            oc[i] = 0;
    }
}

template <typename a_dt, typename b_dt, typename c_dt>
struct dnnl_gemm {
    static dnnl_status_t call(test_params &p, const test_memory &a_mem,
            const test_memory &b_mem, const test_memory &c_mem) {
        throw error(dnnl_runtime_error, "unknown gemm");
    }
};

template <>
struct dnnl_gemm<float16_t, float16_t, float16_t> {
    static dnnl_status_t call(const test_params &p, const test_memory &a_mem,
            const test_memory &b_mem, const test_memory &c_mem,
            const test_memory &) {
        engine eng = a_mem.get().get_engine();
        stream s(eng);
#if DNNL_GPU_RUNTIME == DNNL_RUNTIME_OCL
        if (get_test_engine_kind() == engine::kind::gpu) {
            cl_command_queue q = s.get_ocl_command_queue();
            auto status = dnnl_ocl_hgemm(q, p.transA, p.transB, p.M, p.N, p.K,
                    p.alpha, a_mem.get().get_ocl_mem_object(), p.off.a, p.lda,
                    b_mem.get().get_ocl_mem_object(), p.off.b, p.ldb, p.beta,
                    c_mem.get().get_ocl_mem_object(), p.off.c, p.ldc);
            s.wait();
            return status;
        }
#elif DNNL_GPU_RUNTIME == DNNL_RUNTIME_SYCL
        if (get_test_engine_kind() == engine::kind::gpu) {
            cl::sycl::queue sycl_queue = s.get_sycl_queue();
            if (p.test_usm_api) {
                // Test USM API
                auto a = static_cast<cl::sycl::half *>(
                        a_mem.get().get_data_handle());
                auto b = static_cast<cl::sycl::half *>(
                        b_mem.get().get_data_handle());
                auto c = static_cast<cl::sycl::half *>(
                        c_mem.get().get_data_handle());
                dnnl::gemm(sycl_queue, p.transA, p.transB, p.M, p.N, p.K,
                        p.alpha, a, p.lda, b, p.ldb, p.beta, c, p.ldc);
            } else {
                // Test buffer API
                auto a = a_mem.get().get_sycl_buffer<cl::sycl::half>();
                auto b = b_mem.get().get_sycl_buffer<cl::sycl::half>();
                auto c = c_mem.get().get_sycl_buffer<cl::sycl::half>();
                dnnl::gemm(sycl_queue, p.transA, p.transB, p.M, p.N, p.K,
                        p.alpha, a, p.off.a, p.lda, b, p.off.b, p.ldb, p.beta,
                        c, p.off.c, p.ldc);
            }
            s.wait();
            return dnnl_success;
        }
#endif
        throw error(dnnl_runtime_error, "unknown gemm");
    }
};

template <>
struct dnnl_gemm<float, float, float> {
    static dnnl_status_t call_packed(const test_params &p,
            const test_memory &a_mem, const test_memory &b_mem,
            const test_memory &c_mem) {
        /* Alas, the internal API still uses Fortran notation.
         * So in addition to the changes for pack API, we also need to take
         * care of conversions and layouts */

        using namespace dnnl::impl::cpu;

        assert(p.alpha == 1.f);

        /* Prepare for Fortran style, hence A <-> B */
        char trans_a = p.transB, trans_b = p.transA;

        int m = p.N, n = p.M, k = p.K;
        int lda = p.ldb, ldb = p.lda, ldc = p.ldc;

        std::vector<float> a_pack_buf, b_pack_buf;
        float *A = map_memory<float>(b_mem), *a_eff = A;
        float *B = map_memory<float>(a_mem), *b_eff = B;
        float *C = map_memory<float>(c_mem);

        bool pack_a = p.pack_params.pack_b;
        bool pack_b = p.pack_params.pack_a;

        dnnl_status_t status = dnnl_success;

        if (pack_a) {
            size_t a_sz;
            status = sgemm_pack_get_size("A", &trans_a, &trans_b, &m, &n, &k,
                    &lda, &ldb, &a_sz, &pack_a);
            if (status != dnnl_success) return status;

            if (pack_a) {
                a_pack_buf.resize(a_sz / sizeof(float));
                a_eff = a_pack_buf.data();

                status = sgemm_pack("A", &trans_a, &trans_b, &m, &n, &k, &lda,
                        &ldb, A, a_eff);
                if (status != dnnl_success) return status;
            }
        }

        if (pack_b) {
            size_t b_sz;
            status = sgemm_pack_get_size("B", &trans_a, &trans_b, &m, &n, &k,
                    &lda, &ldb, &b_sz, &pack_b);
            if (status != dnnl_success) return status;

            if (pack_b) {
                b_pack_buf.resize(b_sz / sizeof(float));
                b_eff = b_pack_buf.data();

                status = sgemm_pack("B", &trans_a, &trans_b, &m, &n, &k, &lda,
                        &ldb, B, b_eff);
                if (status != dnnl_success) return status;
            }
        }

        if (pack_a) trans_a = 'P';
        if (pack_b) trans_b = 'P';

        status = sgemm_compute(&trans_a, &trans_b, &m, &n, &k, a_eff, &lda,
                b_eff, &ldb, &p.beta, C, &ldc);

        return status;
    }

    static dnnl_status_t call(const test_params &p, const test_memory &a_mem,
            const test_memory &b_mem, const test_memory &c_mem,
            const test_memory &) {

        if (p.pack_params.pack_a || p.pack_params.pack_b)
            return call_packed(p, a_mem, b_mem, c_mem);

        engine eng = a_mem.get().get_engine();
        stream s(eng);

#if DNNL_GPU_RUNTIME == DNNL_RUNTIME_OCL
        if (get_test_engine_kind() == engine::kind::gpu) {
            cl_command_queue q = s.get_ocl_command_queue();
            auto status = dnnl_ocl_sgemm(q, p.transA, p.transB, p.M, p.N, p.K,
                    p.alpha, a_mem.get().get_ocl_mem_object(), p.off.a, p.lda,
                    b_mem.get().get_ocl_mem_object(), p.off.b, p.ldb, p.beta,
                    c_mem.get().get_ocl_mem_object(), p.off.c, p.ldc);
            s.wait();
            return status;
        }
#elif DNNL_GPU_RUNTIME == DNNL_RUNTIME_SYCL
        if (get_test_engine_kind() == engine::kind::gpu) {
            cl::sycl::queue sycl_queue = s.get_sycl_queue();
            if (p.test_usm_api) {
                // Test USM API
                auto a = static_cast<float *>(a_mem.get().get_data_handle());
                auto b = static_cast<float *>(b_mem.get().get_data_handle());
                auto c = static_cast<float *>(c_mem.get().get_data_handle());
                dnnl::gemm(sycl_queue, p.transA, p.transB, p.M, p.N, p.K,
                        p.alpha, a, p.lda, b, p.ldb, p.beta, c, p.ldc);
            } else {
                // Test buffer API
                auto a = a_mem.get().get_sycl_buffer<float>();
                auto b = b_mem.get().get_sycl_buffer<float>();
                auto c = c_mem.get().get_sycl_buffer<float>();
                dnnl::gemm(sycl_queue, p.transA, p.transB, p.M, p.N, p.K,
                        p.alpha, a, p.off.a, p.lda, b, p.off.b, p.ldb, p.beta,
                        c, p.off.c, p.ldc);
            }
            s.wait();
            return dnnl_success;
        }
#endif
        if (get_test_engine_kind() == engine::kind::cpu) {
            auto A = map_memory<float>(a_mem);
            auto B = map_memory<float>(b_mem);
            auto C = map_memory<float>(c_mem);

            return dnnl_sgemm(p.transA, p.transB, p.M, p.N, p.K, p.alpha, A,
                    p.lda, B, p.ldb, p.beta, C, p.ldc);
        }

        throw error(dnnl_runtime_error, "unknown gemm");
    }
};

template <>
struct dnnl_gemm<int8_t, int8_t, int32_t> {
    static dnnl_status_t call(const test_params &p, const test_memory &a_mem,
            const test_memory &b_mem, const test_memory &c_mem,
            const test_memory &oc_mem) {

#if DNNL_GPU_RUNTIME == DNNL_RUNTIME_OCL
        if (get_test_engine_kind() == engine::kind::gpu) {
            engine eng = get_test_engine();
            stream s(eng);
            cl_command_queue q = s.get_ocl_command_queue();
            auto status = dnnl_ocl_gemm_s8s8s32(q, p.transA, p.transB,
                    p.igemm_params.offsetc, p.M, p.N, p.K, p.alpha,
                    a_mem.get().get_ocl_mem_object(), p.off.a, p.lda,
                    p.igemm_params.oa(), b_mem.get().get_ocl_mem_object(),
                    p.off.b, p.ldb, p.igemm_params.ob(), p.beta,
                    c_mem.get().get_ocl_mem_object(), p.off.c, p.ldc,
                    oc_mem.get().get_ocl_mem_object(), p.off.co);
            s.wait();
            return status;
        }
#endif

        auto A = map_memory<int8_t>(a_mem);
        auto B = map_memory<int8_t>(b_mem);
        auto C = map_memory<int32_t>(c_mem);
        auto oc = map_memory<int32_t>(oc_mem);
        int8_t oa = p.igemm_params.oa();
        int8_t ob = p.igemm_params.ob();
        return dnnl_gemm_s8s8s32(p.transA, p.transB, p.igemm_params.offsetc,
                p.M, p.N, p.K, p.alpha, A, p.lda, oa, B, p.ldb, ob, p.beta, C,
                p.ldc, oc);
    }
};

template <>
struct dnnl_gemm<int8_t, uint8_t, int32_t> {
    static dnnl_status_t call(const test_params &p, const test_memory &a_mem,
            const test_memory &b_mem, const test_memory &c_mem,
            const test_memory &oc_mem) {
#if DNNL_GPU_RUNTIME == DNNL_RUNTIME_OCL
        if (get_test_engine_kind() == engine::kind::gpu) {
            engine eng = get_test_engine();
            stream s(eng);
            cl_command_queue q2 = s.get_ocl_command_queue();
            auto status = dnnl_ocl_gemm_s8u8s32(q2, p.transA, p.transB,
                    p.igemm_params.offsetc, p.M, p.N, p.K, p.alpha,
                    a_mem.get().get_ocl_mem_object(), p.off.a, p.lda,
                    p.igemm_params.oa(), b_mem.get().get_ocl_mem_object(),
                    p.off.b, p.ldb, (uint8_t)p.igemm_params.ob(), p.beta,
                    c_mem.get().get_ocl_mem_object(), p.off.c, p.ldc,
                    oc_mem.get().get_ocl_mem_object(), p.off.co);
            s.wait();
            return status;
        }
#endif
        throw error(dnnl_runtime_error, "unknown gemm");
    }
};

template <>
struct dnnl_gemm<uint8_t, uint8_t, int32_t> {
    static dnnl_status_t call(const test_params &p, const test_memory &a_mem,
            const test_memory &b_mem, const test_memory &c_mem,
            const test_memory &oc_mem) {

#if DNNL_GPU_RUNTIME == DNNL_RUNTIME_OCL
        if (get_test_engine_kind() == engine::kind::gpu) {
            engine eng = get_test_engine();
            stream s(eng);
            cl_command_queue q = s.get_ocl_command_queue();
            auto status = dnnl_ocl_gemm_u8u8s32(q, p.transA, p.transB,
                    p.igemm_params.offsetc, p.M, p.N, p.K, p.alpha,
                    a_mem.get().get_ocl_mem_object(), p.off.a, p.lda,
                    (uint8_t)p.igemm_params.oa(),
                    b_mem.get().get_ocl_mem_object(), p.off.b, p.ldb,
                    (uint8_t)p.igemm_params.ob(), p.beta,
                    c_mem.get().get_ocl_mem_object(), p.off.c, p.ldc,
                    oc_mem.get().get_ocl_mem_object(), p.off.co);
            s.wait();
            return status;
        }
#endif
        throw error(dnnl_runtime_error, "unknown gemm");
    }
};

template <>
struct dnnl_gemm<uint8_t, int8_t, int32_t> {
    static dnnl_status_t call_packed(const test_params &p,
            const test_memory &a_mem, const test_memory &b_mem,
            const test_memory &c_mem, const test_memory &oc_mem) {
        /* Alas, the internal API still uses Fortran notation.
         * So in addition to the changes for pack API, we also need to take
         * care of conversions and layouts */

        using namespace dnnl::impl::cpu;

        assert(p.alpha == 1.f);
        assert(p.igemm_params.oa() == 0);
        assert(p.igemm_params.ob() == 0);

        /* Prepare for Fortran style, hence A <-> B */
        char trans_a = p.transB, trans_b = p.transA;

        int m = p.N, n = p.M, k = p.K;
        int lda = p.ldb, ldb = p.lda, ldc = p.ldc;

        int8_t *A = map_memory<int8_t>(b_mem), *a_eff = A;
        uint8_t *B = map_memory<uint8_t>(a_mem), *b_eff = B;

        auto C = map_memory<int32_t>(c_mem);
        auto oc = map_memory<int32_t>(oc_mem);

        char offset_c = '\0';
        switch (p.igemm_params.offsetc) {
            case 'R': offset_c = 'C'; break;
            case 'r': offset_c = 'c'; break;
            case 'C': offset_c = 'R'; break;
            case 'c': offset_c = 'r'; break;
            default: offset_c = p.igemm_params.offsetc;
        }

        std::vector<int8_t> a_pack_buf;
        std::vector<uint8_t> b_pack_buf;
        bool pack_a = p.pack_params.pack_b;
        bool pack_b = p.pack_params.pack_a;

        dnnl_status_t status = dnnl_success;

        if (pack_a) {
            size_t a_sz;
            status = gemm_s8u8s32_pack_get_size(
                    "A", &trans_a, &trans_b, &m, &n, &k, &lda, &ldb, &a_sz);
            if (status != dnnl_success) return status;

            if (pack_a) {
                a_pack_buf.resize(a_sz);
                a_eff = a_pack_buf.data();

                status = gemm_s8u8s32_pack("A", &trans_a, &trans_b, &m, &n, &k,
                        &lda, &ldb, A, a_eff);
                if (status != dnnl_success) return status;
            }
        }

        if (pack_b) {
            size_t b_sz;

            status = gemm_s8u8s32_pack_get_size(
                    "B", &trans_a, &trans_b, &m, &n, &k, &lda, &ldb, &b_sz);

            if (pack_b) {
                b_pack_buf.resize(b_sz);
                b_eff = b_pack_buf.data();

                status = gemm_s8u8s32_pack("B", &trans_a, &trans_b, &m, &n, &k,
                        &lda, &ldb, B, b_eff);
                if (status != dnnl_success) return status;
            }
        }

        if (pack_a) trans_a = 'P';
        if (pack_b) trans_b = 'P';

        status = gemm_s8u8s32_compute(&trans_a, &trans_b, &offset_c, &m, &n, &k,
                a_eff, &lda, b_eff, &ldb, &p.beta, C, &ldc, oc);

        return status;
    }

    static dnnl_status_t call(const test_params &p, const test_memory &a_mem,
            const test_memory &b_mem, const test_memory &c_mem,
            const test_memory &oc_mem) {
        assert(p.igemm_params.oa() >= 0);

#if DNNL_GPU_RUNTIME == DNNL_RUNTIME_OCL
        if (get_test_engine_kind() == engine::kind::gpu) {
            engine eng = get_test_engine();
            stream s(eng);
            cl_command_queue q = s.get_ocl_command_queue();
            auto status = dnnl_ocl_gemm_u8s8s32(q, p.transA, p.transB,
                    p.igemm_params.offsetc, p.M, p.N, p.K, p.alpha,
                    a_mem.get().get_ocl_mem_object(), p.off.a, p.lda,
                    p.igemm_params.oa(), b_mem.get().get_ocl_mem_object(),
                    p.off.b, p.ldb, p.igemm_params.ob(), p.beta,
                    c_mem.get().get_ocl_mem_object(), p.off.c, p.ldc,
                    oc_mem.get().get_ocl_mem_object(), p.off.co);
            s.wait();
            return status;
        }
#endif

        if (p.pack_params.pack_a || p.pack_params.pack_b)
            return call_packed(p, a_mem, b_mem, c_mem, oc_mem);

        auto A = map_memory<uint8_t>(a_mem);
        auto B = map_memory<int8_t>(b_mem);
        auto C = map_memory<int32_t>(c_mem);
        auto oc = map_memory<int32_t>(oc_mem);
        uint8_t oa = (uint8_t)p.igemm_params.oa();
        int8_t ob = p.igemm_params.ob();

        return dnnl_gemm_u8s8s32(p.transA, p.transB, p.igemm_params.offsetc,
                p.M, p.N, p.K, p.alpha, A, p.lda, oa, B, p.ldb, ob, p.beta, C,
                p.ldc, oc);
    }
};

template <>
struct dnnl_gemm<float16_t, float16_t, float> {
    static dnnl_status_t call(const test_params &p, const test_memory &a_mem,
            const test_memory &b_mem, const test_memory &c_mem,
            const test_memory &) {
#if DNNL_GPU_RUNTIME == DNNL_RUNTIME_OCL
        if (get_test_engine_kind() == engine::kind::gpu) {
            engine eng = a_mem.get().get_engine();
            stream s(eng);
            cl_command_queue q = s.get_ocl_command_queue();
            auto status = dnnl_ocl_gemm_f16f16f32(q, p.transA, p.transB, p.M,
                    p.N, p.K, p.alpha, a_mem.get().get_ocl_mem_object(),
                    p.off.a, p.lda, b_mem.get().get_ocl_mem_object(), p.off.b,
                    p.ldb, p.beta, c_mem.get().get_ocl_mem_object(), p.off.c,
                    p.ldc);
            s.wait();
            return status;
        }
#endif
        return dnnl_unimplemented;
    }
};

template <>
struct dnnl_gemm<bfloat16_t, bfloat16_t, float> {
    static dnnl_status_t call(const test_params &p, const test_memory &a_mem,
            const test_memory &b_mem, const test_memory &c_mem,
            const test_memory &) {
#if DNNL_GPU_RUNTIME == DNNL_RUNTIME_OCL
        if (get_test_engine_kind() == engine::kind::gpu) {
            engine eng = a_mem.get().get_engine();
            stream s(eng);
            cl_command_queue q = s.get_ocl_command_queue();
            auto status = dnnl_ocl_gemm_bf16bf16f32(q, p.transA, p.transB, p.M,
                    p.N, p.K, p.alpha, a_mem.get().get_ocl_mem_object(),
                    p.off.a, p.lda, b_mem.get().get_ocl_mem_object(), p.off.b,
                    p.ldb, p.beta, c_mem.get().get_ocl_mem_object(), p.off.c,
                    p.ldc);
            s.wait();
            return status;
        }
#endif
        auto A = map_memory<bfloat16_t>(a_mem);
        auto B = map_memory<bfloat16_t>(b_mem);
        auto C = map_memory<float>(c_mem);
        return dnnl_gemm_bf16bf16f32(p.transA, p.transB, p.M, p.N, p.K, p.alpha,
                A, p.lda, B, p.ldb, p.beta, C, p.ldc);
    }
};

template <>
struct dnnl_gemm<bfloat16_t, bfloat16_t, bfloat16_t> {
    static dnnl_status_t call(const test_params &p, const test_memory &a_mem,
            const test_memory &b_mem, const test_memory &c_mem,
            const test_memory &) {
#if DNNL_GPU_RUNTIME == DNNL_RUNTIME_OCL
        if (get_test_engine_kind() == engine::kind::gpu) {
            engine eng = a_mem.get().get_engine();
            stream s(eng);
            cl_command_queue q = s.get_ocl_command_queue();
            auto status = dnnl_ocl_gemm_bf16bf16bf16(q, p.transA, p.transB, p.M,
                    p.N, p.K, p.alpha, a_mem.get().get_ocl_mem_object(),
                    p.off.a, p.lda, b_mem.get().get_ocl_mem_object(), p.off.b,
                    p.ldb, p.beta, c_mem.get().get_ocl_mem_object(), p.off.c,
                    p.ldc);
            s.wait();
            return status;
        }
#endif
        return dnnl_unimplemented;
    }
};

template <typename a_dt, typename b_dt, typename c_dt>
struct run_test_gemm {
    static void call(const test_params &p) {
        if (p.expect_to_fail) {
            engine eng = get_test_engine();
            test_memory zero_mem({}, eng);
            auto status = dnnl_gemm<a_dt, b_dt, c_dt>::call(
                    p, zero_mem, zero_mem, zero_mem, zero_mem);
            if (status != dnnl_success)
                throw error(status, "dnnl gemm returned error");
            return;
        }

        size_t sizeA, sizeB, sizeC;
        get_matrix_size(p, sizeA, sizeB, sizeC);

        engine eng = get_test_engine();
        test_memory a_mem = get_matrix_memory<a_dt>(p, sizeA, p.off.a, eng);
        test_memory b_mem = get_matrix_memory<b_dt>(p, sizeB, p.off.b, eng);
        test_memory c_mem = get_matrix_memory<c_dt>(p, sizeC, p.off.c, eng);
        test_memory c_ref_mem = get_matrix_memory<c_dt>(p, sizeC, p.off.c, eng);
        test_memory oc_mem
                = get_matrix_memory<c_dt>(p, p.size_oc(), p.off.co, eng);

        mapper_t mapper_m(p.M, M_test_max), mapper_n(p.N, N_test_max);
        const int64_t M_test = mapper_m.dim_test();
        const int64_t N_test = mapper_n.dim_test();

        fill_matrices<a_dt, b_dt, c_dt>(
                p, mapper_m, mapper_n, a_mem, b_mem, c_mem, c_ref_mem, oc_mem);

        auto status = dnnl_gemm<a_dt, b_dt, c_dt>::call(
                p, a_mem, b_mem, c_mem, oc_mem);

        if (status == dnnl_success) {
            ref_gemm<a_dt, b_dt, c_dt>::call(
                    p, M_test, N_test, a_mem, b_mem, c_ref_mem, oc_mem);
            extend_matrix<c_dt>(
                    c_ref_mem, p.off.c, p.M, p.N, p.ldc, mapper_m, mapper_n);
            compare<a_dt, c_dt>(p, c_mem, c_ref_mem);
        }

        if (status != dnnl_success)
            throw error(status, "dnnl gemm returned error");
    }
};

template <typename a_dt, typename b_dt, typename c_dt>
class gemm_test_common : public ::testing::TestWithParam<test_params> {
protected:
    virtual void SetUp() {
        const auto &p = ::testing::TestWithParam<test_params>::GetParam();

        bool zero_off = (p.off.a == 0 && p.off.b == 0 && p.off.c == 0);
        SKIP_IF(!zero_off && get_test_engine_kind() == engine::kind::cpu,
                "CPU does not support non-zero offsets.");

        bool is_f16 = (data_traits<a_dt>::data_type == memory::data_type::f16);
        SKIP_IF(is_f16 && get_test_engine_kind() == engine::kind::cpu,
                "CPU does not support f16 data type.");

<<<<<<< HEAD
#if DNNL_CPU_RUNTIME == DNNL_RUNTIME_SYCL
        SKIP_IF(get_test_engine_kind() == engine::kind::cpu,
                "SYCL CPU GEMM not implemented.");
#endif
#if DNNL_GPU_RUNTIME == DNNL_RUNTIME_SYCL
        SKIP_IF(get_test_engine_kind() == engine::kind::gpu
                        && (data_traits<a_dt>::data_type
                                        == memory::data_type::u8
                                || data_traits<a_dt>::data_type
                                        == memory::data_type::s8),
                "SYCL GPU int GEMM not implemented.");
#endif

        bool is_bfloat16 = true
=======
        bool is_bf16bf16f32 = true
>>>>>>> 642d3bbb
                && data_traits<a_dt>::data_type == memory::data_type::bf16
                && data_traits<b_dt>::data_type == memory::data_type::bf16
                && data_traits<c_dt>::data_type == memory::data_type::f32;

        SKIP_IF(is_bf16bf16f32 && get_test_engine_kind() == engine::kind::cpu
                        && !impl::cpu::mayiuse(impl::cpu::avx512_core),
                "Skip test for systems that do not support avx512_core.");

        bool pack = (p.pack_params.pack_a || p.pack_params.pack_b);
        SKIP_IF(get_test_engine_kind() == engine::kind::gpu && pack,
                "GPU does not support packed GEMM.");
        SKIP_IF(data_traits<a_dt>::data_type == memory::data_type::s8 && pack,
                "Packed s8s8s32 GEMM is not supported.");
        SKIP_IF((p.alpha != 1.f || p.igemm_params.oa() != 0
                        || p.igemm_params.ob() != 0)
                        && pack,
                "Packed GEMM doesn't support alpha or non-zero offset{A,B}.");
        SKIP_IF(data_traits<b_dt>::data_type == memory::data_type::u8
                        && get_test_engine_kind() == engine::kind::cpu,
                "CPU does not support s8u8s32 and u8u8s32 GEMM.");
        SKIP_IF(data_traits<c_dt>::data_type == memory::data_type::bf16
                        && get_test_engine_kind() == engine::kind::cpu,
                "CPU does not support bf16bf16bf16 GEMM.");

        catch_expected_failures(
                [=]() { Test(); }, p.expect_to_fail, p.expected_status);
    }
    void Test() {
#if DNNL_GPU_RUNTIME == DNNL_RUNTIME_SYCL
        if (get_test_engine_kind() == engine::kind::gpu) {
            const auto &p = ::testing::TestWithParam<test_params>::GetParam();

            // Test SYCL buffer interfaces
            auto p_buffer = p;
            p_buffer.test_usm_api = false;
            run_test_gemm<a_dt, b_dt, c_dt>::call(p_buffer);

            bool zero_off = (p.off.a == 0 && p.off.b == 0 && p.off.c == 0);
            SKIP_IF(!zero_off, "USM interfaces do not support offsets.");

            // TODO: enable USM tests after OpenCL driver update
#if 0
#ifdef DNNL_SYCL_DPCPP
            // Test SYCL USM interfaces
            auto p_usm = p;
            p_usm.test_usm_api = true;
            run_test_gemm<a_dt, b_dt, c_dt>::call(p_usm);
#endif
#endif

            return;
        }
#endif
        const auto &p = ::testing::TestWithParam<test_params>::GetParam();
        run_test_gemm<a_dt, b_dt, c_dt>::call(p);
    }
};
} // namespace dnnl
#endif<|MERGE_RESOLUTION|>--- conflicted
+++ resolved
@@ -1130,7 +1130,6 @@
         SKIP_IF(is_f16 && get_test_engine_kind() == engine::kind::cpu,
                 "CPU does not support f16 data type.");
 
-<<<<<<< HEAD
 #if DNNL_CPU_RUNTIME == DNNL_RUNTIME_SYCL
         SKIP_IF(get_test_engine_kind() == engine::kind::cpu,
                 "SYCL CPU GEMM not implemented.");
@@ -1144,10 +1143,7 @@
                 "SYCL GPU int GEMM not implemented.");
 #endif
 
-        bool is_bfloat16 = true
-=======
         bool is_bf16bf16f32 = true
->>>>>>> 642d3bbb
                 && data_traits<a_dt>::data_type == memory::data_type::bf16
                 && data_traits<b_dt>::data_type == memory::data_type::bf16
                 && data_traits<c_dt>::data_type == memory::data_type::f32;
