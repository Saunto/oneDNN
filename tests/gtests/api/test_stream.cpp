/*******************************************************************************
* Copyright 2019 Intel Corporation
*
* Licensed under the Apache License, Version 2.0 (the "License");
* you may not use this file except in compliance with the License.
* You may obtain a copy of the License at
*
*     http://www.apache.org/licenses/LICENSE-2.0
*
* Unless required by applicable law or agreed to in writing, software
* distributed under the License is distributed on an "AS IS" BASIS,
* WITHOUT WARRANTIES OR CONDITIONS OF ANY KIND, either express or implied.
* See the License for the specific language governing permissions and
* limitations under the License.
*******************************************************************************/

#include "dnnl_test_common.hpp"
#include "gtest/gtest.h"

#include "dnnl.h"

<<<<<<< HEAD
#include <tuple>

namespace mkldnn {
=======
namespace dnnl {
>>>>>>> 31aec04b

static bool are_valid_flags(
        mkldnn_engine_kind_t engine_kind, mkldnn_stream_flags_t stream_flags) {
    bool ok = true;
#if MKLDNN_GPU_RUNTIME == MKLDNN_RUNTIME_OCL
    if (engine_kind == mkldnn_gpu
            && (stream_flags & mkldnn_stream_out_of_order))
        ok = false;
#endif
#if MKLDNN_CPU_RUNTIME != MKLDNN_RUNTIME_SYCL
    if (engine_kind == mkldnn_cpu
            && (stream_flags & mkldnn_stream_out_of_order))
        ok = false;
#endif
    return ok;
}

class stream_test_c
    : public ::testing::TestWithParam<
              std::tuple<mkldnn_engine_kind_t, mkldnn_stream_flags_t>> {
protected:
    void SetUp() override {
        std::tie(eng_kind, stream_flags) = GetParam();

        if (mkldnn_engine_get_count(eng_kind) == 0) return;

        MKLDNN_CHECK(mkldnn_engine_create(&engine, eng_kind, 0));

        // Check that the flags are compatible with the engine
        if (!are_valid_flags(eng_kind, stream_flags)) {
            MKLDNN_CHECK(mkldnn_engine_destroy(engine));
            engine = nullptr;
            return;
        }

        MKLDNN_CHECK(mkldnn_stream_create(&stream, engine, stream_flags));
    }

    void TearDown() override {
        if (stream) { MKLDNN_CHECK(mkldnn_stream_destroy(stream)); }
        if (engine) { MKLDNN_CHECK(mkldnn_engine_destroy(engine)); }
    }

    mkldnn_engine_kind_t eng_kind;
    mkldnn_stream_flags_t stream_flags;

    mkldnn_engine_t engine = nullptr;
    mkldnn_stream_t stream = nullptr;
};

class stream_test_cpp
    : public ::testing::TestWithParam<
              std::tuple<mkldnn_engine_kind_t, mkldnn_stream_flags_t>> {};

TEST_P(stream_test_c, Create) {
    SKIP_IF(!engine, "Engines not found or stream flags are incompatible.");

    MKLDNN_CHECK(mkldnn_stream_wait(stream));
}

TEST(stream_test_c, WaitNullStream) {
    dnnl_stream_t stream = nullptr;
    dnnl_status_t status = dnnl_stream_wait(stream);
    ASSERT_EQ(status, dnnl_invalid_arguments);
}

<<<<<<< HEAD
TEST_P(stream_test_c, Wait) {
    SKIP_IF(!engine, "Engines not found or stream flags are incompatible.");

    MKLDNN_CHECK(mkldnn_stream_wait(stream));
=======
TEST(stream_test_c, Wait) {
    dnnl_engine_t engine;
    DNNL_CHECK(dnnl_engine_create(&engine, dnnl_cpu, 0));

    dnnl_stream_t stream;
    DNNL_CHECK(dnnl_stream_create(&stream, engine, dnnl_stream_default_flags));

    DNNL_CHECK(dnnl_stream_wait(stream));

    DNNL_CHECK(dnnl_stream_destroy(stream));
    DNNL_CHECK(dnnl_engine_destroy(engine));
>>>>>>> 31aec04b
}

TEST_P(stream_test_cpp, Wait) {
    mkldnn_engine_kind_t eng_kind_c = mkldnn_cpu;
    mkldnn_stream_flags_t stream_flags_c = mkldnn_stream_in_order;
    std::tie(eng_kind_c, stream_flags_c) = GetParam();

    engine::kind eng_kind = static_cast<engine::kind>(eng_kind_c);
    stream::flags stream_flags = static_cast<stream::flags>(stream_flags_c);
    SKIP_IF(engine::get_count(eng_kind) == 0, "Engines not found.");

    engine eng(eng_kind, 0);
    SKIP_IF(!are_valid_flags(static_cast<mkldnn_engine_kind_t>(eng.get_kind()),
                    stream_flags_c),
            "Incompatible stream flags.");

    stream s(eng, stream_flags);
    s.wait();
}

<<<<<<< HEAD
namespace {
struct PrintToStringParamName {
    template <class ParamType>
    std::string operator()(
            const ::testing::TestParamInfo<ParamType> &info) const {
        return to_string(std::get<0>(info.param)) + "_"
                + to_string(std::get<1>(info.param));
    }
};

auto all_params = ::testing::Combine(::testing::Values(mkldnn_cpu, mkldnn_gpu),
        ::testing::Values(mkldnn_stream_default_flags, mkldnn_stream_in_order,
                mkldnn_stream_out_of_order));

} // namespace

INSTANTIATE_TEST_SUITE_P(
        AllEngineKinds, stream_test_c, all_params, PrintToStringParamName());
INSTANTIATE_TEST_SUITE_P(
        AllEngineKinds, stream_test_cpp, all_params, PrintToStringParamName());

} // namespace mkldnn
=======
} // namespace dnnl
>>>>>>> 31aec04b
<|MERGE_RESOLUTION|>--- conflicted
+++ resolved
@@ -19,25 +19,19 @@
 
 #include "dnnl.h"
 
-<<<<<<< HEAD
 #include <tuple>
 
-namespace mkldnn {
-=======
 namespace dnnl {
->>>>>>> 31aec04b
 
 static bool are_valid_flags(
-        mkldnn_engine_kind_t engine_kind, mkldnn_stream_flags_t stream_flags) {
+        dnnl_engine_kind_t engine_kind, dnnl_stream_flags_t stream_flags) {
     bool ok = true;
-#if MKLDNN_GPU_RUNTIME == MKLDNN_RUNTIME_OCL
-    if (engine_kind == mkldnn_gpu
-            && (stream_flags & mkldnn_stream_out_of_order))
+#if DNNL_GPU_RUNTIME == DNNL_RUNTIME_OCL
+    if (engine_kind == dnnl_gpu && (stream_flags & dnnl_stream_out_of_order))
         ok = false;
 #endif
-#if MKLDNN_CPU_RUNTIME != MKLDNN_RUNTIME_SYCL
-    if (engine_kind == mkldnn_cpu
-            && (stream_flags & mkldnn_stream_out_of_order))
+#if DNNL_CPU_RUNTIME != DNNL_RUNTIME_SYCL
+    if (engine_kind == dnnl_cpu && (stream_flags & dnnl_stream_out_of_order))
         ok = false;
 #endif
     return ok;
@@ -45,45 +39,45 @@
 
 class stream_test_c
     : public ::testing::TestWithParam<
-              std::tuple<mkldnn_engine_kind_t, mkldnn_stream_flags_t>> {
+              std::tuple<dnnl_engine_kind_t, dnnl_stream_flags_t>> {
 protected:
     void SetUp() override {
         std::tie(eng_kind, stream_flags) = GetParam();
 
-        if (mkldnn_engine_get_count(eng_kind) == 0) return;
+        if (dnnl_engine_get_count(eng_kind) == 0) return;
 
-        MKLDNN_CHECK(mkldnn_engine_create(&engine, eng_kind, 0));
+        DNNL_CHECK(dnnl_engine_create(&engine, eng_kind, 0));
 
         // Check that the flags are compatible with the engine
         if (!are_valid_flags(eng_kind, stream_flags)) {
-            MKLDNN_CHECK(mkldnn_engine_destroy(engine));
+            DNNL_CHECK(dnnl_engine_destroy(engine));
             engine = nullptr;
             return;
         }
 
-        MKLDNN_CHECK(mkldnn_stream_create(&stream, engine, stream_flags));
+        DNNL_CHECK(dnnl_stream_create(&stream, engine, stream_flags));
     }
 
     void TearDown() override {
-        if (stream) { MKLDNN_CHECK(mkldnn_stream_destroy(stream)); }
-        if (engine) { MKLDNN_CHECK(mkldnn_engine_destroy(engine)); }
+        if (stream) { DNNL_CHECK(dnnl_stream_destroy(stream)); }
+        if (engine) { DNNL_CHECK(dnnl_engine_destroy(engine)); }
     }
 
-    mkldnn_engine_kind_t eng_kind;
-    mkldnn_stream_flags_t stream_flags;
+    dnnl_engine_kind_t eng_kind;
+    dnnl_stream_flags_t stream_flags;
 
-    mkldnn_engine_t engine = nullptr;
-    mkldnn_stream_t stream = nullptr;
+    dnnl_engine_t engine = nullptr;
+    dnnl_stream_t stream = nullptr;
 };
 
 class stream_test_cpp
     : public ::testing::TestWithParam<
-              std::tuple<mkldnn_engine_kind_t, mkldnn_stream_flags_t>> {};
+              std::tuple<dnnl_engine_kind_t, dnnl_stream_flags_t>> {};
 
 TEST_P(stream_test_c, Create) {
     SKIP_IF(!engine, "Engines not found or stream flags are incompatible.");
 
-    MKLDNN_CHECK(mkldnn_stream_wait(stream));
+    DNNL_CHECK(dnnl_stream_wait(stream));
 }
 
 TEST(stream_test_c, WaitNullStream) {
@@ -92,12 +86,6 @@
     ASSERT_EQ(status, dnnl_invalid_arguments);
 }
 
-<<<<<<< HEAD
-TEST_P(stream_test_c, Wait) {
-    SKIP_IF(!engine, "Engines not found or stream flags are incompatible.");
-
-    MKLDNN_CHECK(mkldnn_stream_wait(stream));
-=======
 TEST(stream_test_c, Wait) {
     dnnl_engine_t engine;
     DNNL_CHECK(dnnl_engine_create(&engine, dnnl_cpu, 0));
@@ -109,12 +97,11 @@
 
     DNNL_CHECK(dnnl_stream_destroy(stream));
     DNNL_CHECK(dnnl_engine_destroy(engine));
->>>>>>> 31aec04b
 }
 
 TEST_P(stream_test_cpp, Wait) {
-    mkldnn_engine_kind_t eng_kind_c = mkldnn_cpu;
-    mkldnn_stream_flags_t stream_flags_c = mkldnn_stream_in_order;
+    dnnl_engine_kind_t eng_kind_c = dnnl_cpu;
+    dnnl_stream_flags_t stream_flags_c = dnnl_stream_in_order;
     std::tie(eng_kind_c, stream_flags_c) = GetParam();
 
     engine::kind eng_kind = static_cast<engine::kind>(eng_kind_c);
@@ -122,7 +109,7 @@
     SKIP_IF(engine::get_count(eng_kind) == 0, "Engines not found.");
 
     engine eng(eng_kind, 0);
-    SKIP_IF(!are_valid_flags(static_cast<mkldnn_engine_kind_t>(eng.get_kind()),
+    SKIP_IF(!are_valid_flags(static_cast<dnnl_engine_kind_t>(eng.get_kind()),
                     stream_flags_c),
             "Incompatible stream flags.");
 
@@ -130,7 +117,6 @@
     s.wait();
 }
 
-<<<<<<< HEAD
 namespace {
 struct PrintToStringParamName {
     template <class ParamType>
@@ -141,9 +127,9 @@
     }
 };
 
-auto all_params = ::testing::Combine(::testing::Values(mkldnn_cpu, mkldnn_gpu),
-        ::testing::Values(mkldnn_stream_default_flags, mkldnn_stream_in_order,
-                mkldnn_stream_out_of_order));
+auto all_params = ::testing::Combine(::testing::Values(dnnl_cpu, dnnl_gpu),
+        ::testing::Values(dnnl_stream_default_flags, dnnl_stream_in_order,
+                dnnl_stream_out_of_order));
 
 } // namespace
 
@@ -152,7 +138,4 @@
 INSTANTIATE_TEST_SUITE_P(
         AllEngineKinds, stream_test_cpp, all_params, PrintToStringParamName());
 
-} // namespace mkldnn
-=======
-} // namespace dnnl
->>>>>>> 31aec04b
+} // namespace dnnl