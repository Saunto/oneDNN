--- conflicted
+++ resolved
@@ -89,13 +89,10 @@
     Reg64 reg_tmp = r14;
     Reg64 reg_elt_inj_table = r15;
 
-<<<<<<< HEAD
-=======
     Xmm xsum_scale = Xmm(15);
     Vmm vbcast_src1 = Vmm(isa == avx2 ? 14 : 30);
     Vmm vsum_scale = Vmm(isa == avx2 ? 15 : 31);
 
->>>>>>> 02102898
     size_t unroll_regs_ = isa == avx2 ? 4 : 8;
     size_t simd_w_ = 0;
     size_t tail_size_ = 0;
@@ -388,20 +385,6 @@
     void compute_dst(int unroll, bool tail = false) override {
         for (int i = 0; i < unroll; i++) {
             Vmm vreg_tmp_src0 = Vmm(2 * i + 1);
-<<<<<<< HEAD
-            Vmm vreg_tmp_src1 = Vmm(2 * i + 2);
-            int offt = i * (vlen_ / (is_bf16_ ? 2 : 1));
-            if (!tail) {
-                load(vreg_tmp_src0, src0_ptr(offt), src_type);
-                load(vreg_tmp_src1, src1_ptr(offt), src_type);
-                perform_op(vreg_tmp_src0, vreg_tmp_src1);
-                store(dst_ptr(offt), vreg_tmp_src0, src_type);
-            } else {
-                load_tail(vreg_tmp_src0, tail_opmask, src0_ptr(offt), src_type);
-                load_tail(vreg_tmp_src1, tail_opmask, src1_ptr(offt), src_type);
-                perform_op(vreg_tmp_src0, vreg_tmp_src1);
-                store_tail(dst_ptr(offt), tail_opmask, vreg_tmp_src0, src_type);
-=======
             Vmm vreg_tmp_src1 = vbcast_src1;
             Vmm vreg_tmp = Vmm(2 * i + 2);
             load(vreg_tmp_src0, src0_ptr(i * offt_src0_), src_type, tail);
@@ -413,7 +396,6 @@
             if (do_sum_) {
                 load(vreg_tmp, dst_ptr(i * offt_src0_), src_type, tail);
                 uni_vfmadd231ps(vreg_tmp_src0, vreg_tmp, vsum_scale);
->>>>>>> 02102898
             }
             if (eltwise_injector_)
                 eltwise_injector_->compute_vector(vreg_tmp_src0.getIdx());
@@ -558,20 +540,6 @@
     void compute_dst(int unroll, bool tail = false) override {
         for (int i = 0; i < unroll; i++) {
             Vmm vreg_tmp_src0 = Vmm(2 * i + 1);
-<<<<<<< HEAD
-            Vmm vreg_tmp_src1 = Vmm(2 * i + 2);
-            int offt = i * (vlen_ / (is_bf16_ ? 2 : 1));
-            if (!tail) {
-                load(vreg_tmp_src0, src0_ptr(offt), src_type);
-                load(vreg_tmp_src1, src1_ptr(offt), src_type);
-                perform_op(vreg_tmp_src0, vreg_tmp_src1);
-                store(dst_ptr(offt), vreg_tmp_src0, src_type);
-            } else {
-                load_tail(vreg_tmp_src0, tail_opmask, src0_ptr(offt), src_type);
-                load_tail(vreg_tmp_src1, tail_opmask, src1_ptr(offt), src_type);
-                perform_op(vreg_tmp_src0, vreg_tmp_src1);
-                store_tail(dst_ptr(offt), tail_opmask, vreg_tmp_src0, src_type);
-=======
             Vmm vreg_tmp_src1 = vbcast_src1;
             Vmm vreg_tmp = Vmm(2 * i + 2);
             load(vreg_tmp_src0, src0_ptr(i * offt_src0_), src_type, tail);
@@ -583,7 +551,6 @@
             if (do_sum_) {
                 load(vreg_tmp, dst_ptr(i * offt_src0_), src_type, tail);
                 uni_vfmadd231ps(vreg_tmp_src0, vreg_tmp, vsum_scale);
->>>>>>> 02102898
             }
             if (eltwise_injector_)
                 eltwise_injector_->compute_vector(vreg_tmp_src0.getIdx());
@@ -697,34 +664,6 @@
     auto dst = CTX_OUT_MEM(data_t *, DNNL_ARG_DST);
 
     const memory_desc_wrapper src0_d(pd()->src_md(0));
-<<<<<<< HEAD
-    const dim_t nelems0 = src0_d.nelems(true);
-
-    const int simd_w = (*kernel_).vlen() / sizeof(float);
-    const dim_t nelems0_simd = nelems0 / simd_w;
-    const dim_t nelems0_tail = nelems0 % simd_w;
-    bool has_tail = nelems0_tail > 0;
-
-    // Compute strategy:
-    // Compute number of full vectors, divide it equally between all threads.
-    // Last one will also handle a tail if present.
-    parallel(0, [&](const int ithr, const int nthr) {
-        dim_t start = 0, end = 0;
-        balance211(nelems0_simd + has_tail, nthr, ithr, start, end);
-        if (start >= end) return;
-
-        dim_t spat_offt_count = ((end - start) * simd_w) * sizeof(data_t);
-
-        if (has_tail) {
-            if (nelems0_simd == 0) {
-                // there is only tail
-                spat_offt_count = nelems0_tail;
-            } else if (end == nelems0_simd + has_tail) {
-                // last thread takes care of tail
-                spat_offt_count = (((end - start - 1) * simd_w) + nelems0_tail)
-                        * sizeof(data_t);
-            }
-=======
     const memory_desc_wrapper src1_d(pd()->src_md(1));
 
     if (pd()->is_tensor_op()) {
@@ -808,7 +747,6 @@
                 p.src1 = src1 + mb * nelems_slice_src1 + c;
                 (*kernel_)(&p);
             });
->>>>>>> 02102898
         }
     }
     return status::success;
