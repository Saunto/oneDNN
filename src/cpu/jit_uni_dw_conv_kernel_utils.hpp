--- conflicted
+++ resolved
@@ -88,12 +88,9 @@
         jit_conv_conf_t &jcp, const convolution_desc_t &cd,
         const memory_desc_wrapper &src_d, const memory_desc_wrapper &weights_d,
         const memory_desc_wrapper &dst_d, const primitive_attr_t &attr) {
-<<<<<<< HEAD
-=======
     using namespace mkldnn::impl::format_tag;
     using namespace mkldnn::impl::utils;
 
->>>>>>> 56ef626d
     jcp.dst_dt = cd.dst_desc.data_type;
     jcp.isa = isa;
     const bool is_bf16 = src_d.data_type() == data_type::bf16;
