#===============================================================================
# Copyright 2016-2018 Intel Corporation
#
# Licensed under the Apache License, Version 2.0 (the "License");
# you may not use this file except in compliance with the License.
# You may obtain a copy of the License at
#
#     http://www.apache.org/licenses/LICENSE-2.0
#
# Unless required by applicable law or agreed to in writing, software
# distributed under the License is distributed on an "AS IS" BASIS,
# WITHOUT WARRANTIES OR CONDITIONS OF ANY KIND, either express or implied.
# See the License for the specific language governing permissions and
# limitations under the License.
#===============================================================================

file(GLOB_RECURSE HEADERS
    ${PROJECT_BINARY_DIR}/include/*.h
    ${CMAKE_CURRENT_SOURCE_DIR}/../include/*.h
    ${CMAKE_CURRENT_SOURCE_DIR}/../include/*.hpp
    )
include_directories(
    ${CMAKE_CURRENT_SOURCE_DIR}
    ${CMAKE_CURRENT_SOURCE_DIR}/common
    )

# propagate SRC specific flags
append(CMAKE_C_FLAGS "${CMAKE_SRC_CCXX_FLAGS}")
append(CMAKE_CXX_FLAGS "${CMAKE_SRC_CCXX_FLAGS}")

# propagate no warning flags
append(CMAKE_C_FLAGS "${CMAKE_CCXX_NOWARN_FLAGS}")
append(CMAKE_CXX_FLAGS "${CMAKE_CCXX_NOWARN_FLAGS}")

# propagate sanitizer flags
append(CMAKE_C_FLAGS "${CMAKE_CCXX_SANITIZER_FLAGS}")
append(CMAKE_CXX_FLAGS "${CMAKE_CCXX_SANITIZER_FLAGS}")

if(NOT MKLDNN_VERBOSE)
    add_definitions(-DDISABLE_VERBOSE)
endif()

if(MKLDNN_ENABLE_CONCURRENT_EXEC)
    add_definitions(-DMKLDNN_ENABLE_CONCURRENT_EXEC)
endif()

if(NOT MKLDNN_ENABLE_JIT_PROFILING)
    # XXX: the profiling interface will still be built and present in the
    # library
    message(STATUS "Intel\r VTune\t Amplifier JIT profiling disabled")
    add_definitions(-DMKLDNN_ENABLE_JIT_PROFILING=0)
elseif(UNIX AND NOT APPLE)
    # Not every compiler adds -ldl automatically
    list(APPEND EXTRA_SHARED_LIBS "${CMAKE_DL_LIBS}")
endif()

if(WIN32)
    add_definitions(-D_WIN)
    add_definitions(-DNOMINMAX)
    # Correct 'jnl' macro/jit issue
    if(${CMAKE_CXX_COMPILER_ID} STREQUAL "Intel")
        append(CMAKE_CXX_FLAGS "/Qlong-double")
    endif()
endif()

add_subdirectory(common)
add_subdirectory(cpu)

<<<<<<< HEAD
if(MKLDNN_GPU_BACKEND STREQUAL "OPENCL" OR MKLDNN_GPU_BACKEND STREQUAL "SYCL")
=======
if(MKLDNN_GPU_RUNTIME STREQUAL "OCL")
>>>>>>> a91ecc5c
    add_subdirectory(ocl)
endif()

if(MKLDNN_GPU_BACKEND STREQUAL "SYCL")
    add_subdirectory(sycl)
endif()

add_library(${LIB_NAME}
    ${MKLDNN_LIBRARY_TYPE} ${HEADERS} ${${LIB_NAME}_SUB_OBJS})

set_property(TARGET ${LIB_NAME} PROPERTY VERSION "${PROJECT_VERSION}.0")
set_property(TARGET ${LIB_NAME} PROPERTY SOVERSION "0")
set_property(TARGET ${LIB_NAME} PROPERTY PUBLIC_HEADER ${HEADERS})

target_include_directories(${LIB_NAME} PUBLIC
    $<BUILD_INTERFACE:${PROJECT_BINARY_DIR}/include>
    $<BUILD_INTERFACE:${CMAKE_CURRENT_LIST_DIR}/../include>
    # $<INSTALL_PREFIX> is required for compatibility with cmake 2.8
    $<INSTALL_INTERFACE:$<INSTALL_PREFIX>/${CMAKE_INSTALL_INCLUDEDIR}>
    )

target_link_libraries_build(${LIB_NAME}
    "${EXTRA_SHARED_LIBS};${EXTRA_STATIC_LIBS}")
target_link_libraries_install(${LIB_NAME} "${EXTRA_SHARED_LIBS}")
if(MKLDNN_LIBRARY_TYPE STREQUAL "STATIC")
    target_link_libraries_install(${LIB_NAME} "${EXTRA_STATIC_LIBS}")
endif()

set(LIB_EXPORT_NAME "${LIB_NAME}-targets")
install(TARGETS ${LIB_NAME}
    EXPORT "${LIB_EXPORT_NAME}"
    RUNTIME DESTINATION ${CMAKE_INSTALL_BINDIR}
    LIBRARY DESTINATION ${CMAKE_INSTALL_LIBDIR}
    ARCHIVE DESTINATION ${CMAKE_INSTALL_LIBDIR}
    PUBLIC_HEADER DESTINATION "${CMAKE_INSTALL_INCLUDEDIR}")

# Write version and package config files
set(LIB_CONFIG_GENERATE_DIR "${CMAKE_CURRENT_BINARY_DIR}/generated")
set(LIB_CONFIG_INSTALL_DIR "${CMAKE_INSTALL_LIBDIR}/cmake/${LIB_NAME}")
set(LIB_VERSION_FILE
    "${LIB_CONFIG_GENERATE_DIR}/${LIB_NAME}-config-version.cmake")
set(LIB_CONFIG_FILE
    "${LIB_CONFIG_GENERATE_DIR}/${LIB_NAME}-config.cmake")
write_basic_package_version_file(
    "${LIB_VERSION_FILE}"
    VERSION ${PROJECT_VERSION}
    COMPATIBILITY SameMajorVersion)
configure_package_config_file(
    "../cmake/config.cmake.in"
    "${LIB_CONFIG_FILE}"
    INSTALL_DESTINATION ${LIB_CONFIG_INSTALL_DIR})
install(FILES ${LIB_CONFIG_FILE} ${LIB_VERSION_FILE}
    DESTINATION ${LIB_CONFIG_INSTALL_DIR})
string(TOUPPER "${LIB_NAME}::" LIB_NAMESPACE)
install(EXPORT ${LIB_EXPORT_NAME}
    NAMESPACE ${LIB_NAMESPACE}
    DESTINATION ${LIB_CONFIG_INSTALL_DIR})

<<<<<<< HEAD
if(MKLDNN_GPU_BACKEND STREQUAL "OPENCL")
    install(FILES
        "../cmake/FindOpenCL.cmake"
        DESTINATION ${LIB_CONFIG_INSTALL_DIR})
endif()

if(MKLDNN_CPU_BACKEND STREQUAL "SYCL" OR MKLDNN_GPU_BACKEND STREQUAL "SYCL")
    install(FILES
        "../cmake/FindOpenCL.cmake"
        "../cmake/FindSYCL.cmake"
        "../cmake/FindIntelSYCL.cmake"
        "../cmake/FindComputeCpp.cmake"
        DESTINATION ${LIB_CONFIG_INSTALL_DIR})
=======
# Install custom find modules for transitive dependencies
if(MKLDNN_CPU_RUNTIME STREQUAL "TBB")
    if(WIN32)
        install(FILES "../cmake/win/TBBConfig.cmake" RENAME "FindTBB.cmake"
            DESTINATION ${LIB_CONFIG_INSTALL_DIR})
    elseif(APPLE)
        install(FILES "../cmake/mac/TBBConfig.cmake" RENAME "FindTBB.cmake"
            DESTINATION ${LIB_CONFIG_INSTALL_DIR})
    elseif(UNIX)
        install(FILES "../cmake/lnx/TBBConfig.cmake" RENAME "FindTBB.cmake"
            DESTINATION ${LIB_CONFIG_INSTALL_DIR})
    endif()
>>>>>>> a91ecc5c
endif()

# On Windows we need to add mkldnn.dll path to CTESTCONFIG_PATH which is later
# passed to ctest and Visual Studio solutions
if(WIN32)
    if(NOT(MINGW))
        foreach(BUILD_TYPE Release Debug RelWithDebInfo MinSizeRel)
            append_to_windows_path_list(CTESTCONFIG_PATH
                "${CMAKE_CURRENT_BINARY_DIR}/${BUILD_TYPE}")
        endforeach()
    else()
        append_to_windows_path_list(CTESTCONFIG_PATH
            "${CMAKE_CURRENT_BINARY_DIR}")
    endif()
    set(CTESTCONFIG_PATH "${CTESTCONFIG_PATH}" PARENT_SCOPE)
endif()<|MERGE_RESOLUTION|>--- conflicted
+++ resolved
@@ -66,15 +66,12 @@
 add_subdirectory(common)
 add_subdirectory(cpu)
 
-<<<<<<< HEAD
-if(MKLDNN_GPU_BACKEND STREQUAL "OPENCL" OR MKLDNN_GPU_BACKEND STREQUAL "SYCL")
-=======
 if(MKLDNN_GPU_RUNTIME STREQUAL "OCL")
->>>>>>> a91ecc5c
     add_subdirectory(ocl)
 endif()
 
-if(MKLDNN_GPU_BACKEND STREQUAL "SYCL")
+if(MKLDNN_CPU_RUNTIME STREQUAL "SYCL" OR MKLDNN_GPU_RUNTIME STREQUAL "SYCL")
+    add_subdirectory(ocl)
     add_subdirectory(sycl)
 endif()
 
@@ -129,21 +126,6 @@
     NAMESPACE ${LIB_NAMESPACE}
     DESTINATION ${LIB_CONFIG_INSTALL_DIR})
 
-<<<<<<< HEAD
-if(MKLDNN_GPU_BACKEND STREQUAL "OPENCL")
-    install(FILES
-        "../cmake/FindOpenCL.cmake"
-        DESTINATION ${LIB_CONFIG_INSTALL_DIR})
-endif()
-
-if(MKLDNN_CPU_BACKEND STREQUAL "SYCL" OR MKLDNN_GPU_BACKEND STREQUAL "SYCL")
-    install(FILES
-        "../cmake/FindOpenCL.cmake"
-        "../cmake/FindSYCL.cmake"
-        "../cmake/FindIntelSYCL.cmake"
-        "../cmake/FindComputeCpp.cmake"
-        DESTINATION ${LIB_CONFIG_INSTALL_DIR})
-=======
 # Install custom find modules for transitive dependencies
 if(MKLDNN_CPU_RUNTIME STREQUAL "TBB")
     if(WIN32)
@@ -156,7 +138,21 @@
         install(FILES "../cmake/lnx/TBBConfig.cmake" RENAME "FindTBB.cmake"
             DESTINATION ${LIB_CONFIG_INSTALL_DIR})
     endif()
->>>>>>> a91ecc5c
+endif()
+
+if(MKLDNN_GPU_RUNTIME STREQUAL "OCL")
+    install(FILES
+        "../cmake/FindOpenCL.cmake"
+        DESTINATION ${LIB_CONFIG_INSTALL_DIR})
+endif()
+
+if(MKLDNN_CPU_RUNTIME STREQUAL "SYCL" OR MKLDNN_GPU_RUNTIME STREQUAL "SYCL")
+    install(FILES
+        "../cmake/FindOpenCL.cmake"
+        "../cmake/FindSYCL.cmake"
+        "../cmake/FindIntelSYCL.cmake"
+        "../cmake/FindComputeCpp.cmake"
+        DESTINATION ${LIB_CONFIG_INSTALL_DIR})
 endif()
 
 # On Windows we need to add mkldnn.dll path to CTESTCONFIG_PATH which is later
