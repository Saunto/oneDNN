--- conflicted
+++ resolved
@@ -28,14 +28,23 @@
 #include "primitive_impl.hpp"
 #include "scratchpad.hpp"
 
-<<<<<<< HEAD
-namespace mkldnn {
+#include <type_traits>
+
+#define ARG_TYPE(t) \
+    typename std::remove_cv<typename std::remove_pointer<t>::type>::type
+
+#define CTX_IN_MEM(type, arg) \
+    static_cast<const ARG_TYPE(type) *>(ctx.host_ptr(arg))
+
+#define CTX_OUT_MEM(type, arg) static_cast<ARG_TYPE(type) *>(ctx.host_ptr(arg))
+
+namespace dnnl {
 namespace impl {
 
 status_t primitive_execute(const primitive_t *primitive, exec_ctx_t &ctx);
 
 }
-}
+} // namespace dnnl
 
 /** \brief A pure virtual primitive class
  *
@@ -55,34 +64,6 @@
  *   in natural order: i.e. from bottom to top for forward pass and from top to
  *   bottom for backward pass. Please consider restriction [1] in Level 0.
  */
-struct mkldnn_primitive : public mkldnn::impl::c_compatible {
-    mkldnn_primitive(const mkldnn::impl::primitive_desc_t *pd)
-        : pd_(pd->clone()), counter_(0) {
-        retain();
-    }
-=======
-#include <type_traits>
->>>>>>> 31aec04b
-
-#define ARG_TYPE(t) \
-    typename std::remove_cv<typename std::remove_pointer<t>::type>::type
-
-#define CTX_IN_MEM(type, arg) \
-    static_cast<const ARG_TYPE(type) *>(CTX_IN_STORAGE(arg).data_handle())
-
-#define CTX_OUT_MEM(type, arg) \
-    static_cast<ARG_TYPE(type) *>(CTX_OUT_STORAGE(arg).data_handle())
-
-<<<<<<< HEAD
-    void retain() { counter_++; }
-
-    void release() {
-        if (--counter_ == 0) { delete this; }
-    }
-
-protected:
-    const mkldnn::impl::primitive_desc_t *pd_;
-=======
 struct dnnl_primitive : public dnnl::impl::c_compatible {
     dnnl_primitive(
             const std::shared_ptr<dnnl::impl::primitive_impl_t> &primitive_impl,
@@ -95,25 +76,26 @@
     get_primitive_impl() const;
     dnnl::impl::status_t execute(dnnl::impl::exec_ctx_t &ctx) const;
 
-    ~dnnl_primitive();
->>>>>>> 31aec04b
+    const dnnl::impl::memory_storage_t *scratchpad_memory_storage(
+            const dnnl::impl::exec_ctx_t &ctx) const;
 
-    virtual ~mkldnn_primitive() { delete pd_; }
+    void retain() { counter_++; }
+
+    void release() {
+        if (--counter_ == 0) { delete this; }
+    }
+
+protected:
+    ~dnnl_primitive() = default;
 
 private:
-<<<<<<< HEAD
     std::atomic<int> counter_;
-
-    mkldnn_primitive() = delete;
-    MKLDNN_DISALLOW_COPY_AND_ASSIGN(mkldnn_primitive);
-=======
     std::shared_ptr<dnnl::impl::primitive_impl_t> primitive_impl_;
-    void *scratchpad_buffer_;
-    dnnl::impl::scratchpad_t *global_scratchpad_;
+    std::unique_ptr<dnnl::impl::memory_storage_t> scratchpad_buffer_;
+    std::unique_ptr<dnnl::impl::scratchpad_t> global_scratchpad_;
 
     dnnl_primitive() = delete;
     DNNL_DISALLOW_COPY_AND_ASSIGN(dnnl_primitive);
->>>>>>> 31aec04b
 };
 
 #endif
