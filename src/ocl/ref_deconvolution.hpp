/*******************************************************************************
* Copyright 2019 Intel Corporation
*
* Licensed under the Apache License, Version 2.0 (the "License");
* you may not use this file except in compliance with the License.
* You may obtain a copy of the License at
*
*     http://www.apache.org/licenses/LICENSE-2.0
*
* Unless required by applicable law or agreed to in writing, software
* distributed under the License is distributed on an "AS IS" BASIS,
* WITHOUT WARRANTIES OR CONDITIONS OF ANY KIND, either express or implied.
* See the License for the specific language governing permissions and
* limitations under the License.
*******************************************************************************/

#ifndef OCL_REF_DECONVOLUTION_HPP
#define OCL_REF_DECONVOLUTION_HPP

#include "common/c_types_map.hpp"
#include "common/type_helpers.hpp"
#include "common/utils.hpp"
#include "compute/compute.hpp"
#include "ocl/jit_primitive_conf.hpp"
#include "ocl/ocl_convolution_pd.hpp"
#include "ocl/ocl_deconvolution_pd.hpp"
#include "ocl/ocl_stream.hpp"

extern const char *ref_deconv_backward_bias_kernel;

namespace dnnl {
namespace impl {
namespace ocl {

static status_t compute_blocked_format(
        bool with_groups, const memory_desc_t *oi_md, memory_desc_t *io_md) {
    // Computes blocking for *i*o* format from *o*i* format
    bool sanity_check_ok = true && oi_md->ndims == io_md->ndims
            && oi_md->format_kind == format_kind::blocked;
    if (!sanity_check_ok) return status::invalid_arguments;

    const blocking_desc_t &oi_blk = oi_md->format_desc.blocking;
    blocking_desc_t io_blk = io_md->format_desc.blocking;

    io_md->format_kind = format_kind::blocked;
    io_blk = oi_blk;

    const int ID_OC = 0 + with_groups;
    const int ID_IC = 1 + with_groups;

    nstl::swap(io_blk.strides[ID_OC], io_blk.strides[ID_IC]);
    for (int i_blk = 0; i_blk < io_blk.inner_nblks; ++i_blk) {
        if (utils::one_of(io_blk.inner_idxs[i_blk], ID_OC, ID_IC)) {
            io_blk.inner_idxs[i_blk]
                    = (io_blk.inner_idxs[i_blk] == ID_OC ? ID_IC : ID_OC);
        }
    }

    return memory_desc_init_by_blocking_desc(*io_md, io_blk);
}

static status_t conv_descr_create(
        const deconvolution_desc_t *dd, convolution_desc_t *cd) {
    using namespace prop_kind;
    alg_kind_t alg_kind = alg_kind::convolution_direct;

    const memory_desc_t *src_md, *dst_md, *d_weights_d;
    prop_kind_t prop_kind;
    memory_desc_t c_weights_d;

    switch (dd->prop_kind) {
        case forward:
        case forward_inference:
            prop_kind = backward_data;
            src_md = &dd->dst_desc;
            dst_md = &dd->src_desc;
            d_weights_d = &dd->weights_desc;
            break;
        case backward_data:
            prop_kind = forward_training;
            src_md = &dd->diff_dst_desc;
            dst_md = &dd->diff_src_desc;
            d_weights_d = &dd->weights_desc;
            break;
        case backward_weights:
            prop_kind = dd->prop_kind;
            src_md = &dd->diff_dst_desc;
            dst_md = &dd->src_desc;
            d_weights_d = &dd->diff_weights_desc;
            break;
        default: assert(!"unknown prop kind"); return status::invalid_arguments;
    }

    const bool with_groups = d_weights_d->ndims == src_md->ndims + 1;

    // Create weights desc for convolution
    c_weights_d = *d_weights_d;

    const int ID_OC = 0 + with_groups;
    const int ID_IC = 1 + with_groups;
    nstl::swap(c_weights_d.dims[ID_OC], c_weights_d.dims[ID_IC]);
    nstl::swap(c_weights_d.padded_dims[ID_OC], c_weights_d.padded_dims[ID_IC]);
    nstl::swap(c_weights_d.padded_offsets[ID_OC],
            c_weights_d.padded_offsets[ID_IC]);

    if (c_weights_d.format_kind != format_kind::any)
        CHECK(compute_blocked_format(with_groups, d_weights_d, &c_weights_d));

    return conv_desc_init(cd, prop_kind, alg_kind, src_md, &c_weights_d,
            prop_kind != backward_weights ? &dd->bias_desc : nullptr, dst_md,
            dd->strides, dd->dilates, dd->padding[0], dd->padding[1]);
}

struct ref_deconvolution_fwd_t : public primitive_impl_t {
    struct pd_t : public ocl_deconvolution_fwd_pd_t {
        pd_t(engine_t *engine, const deconvolution_desc_t *adesc,
                const primitive_attr_t *attr,
                const deconvolution_fwd_pd_t *hint_fwd_pd)
            : ocl_deconvolution_fwd_pd_t(engine, adesc, attr, hint_fwd_pd)
            , conv_pd_(nullptr) {}

        pd_t(const pd_t &other)
            : ocl_deconvolution_fwd_pd_t(other)
            , conv_pd_(other.conv_pd_->clone()) {}

        pd_t &operator=(const pd_t &other) {
            DNNL_SHORT_CIRCUIT_SELF_ASSIGN(other);
            ocl_deconvolution_fwd_pd_t::operator=(other);
            delete conv_pd_;
            conv_pd_ = other.conv_pd_->clone();
            return *this;
        }

        ~pd_t() { delete conv_pd_; }

        DECLARE_COMMON_PD_T(conv_pd_->name(), ref_deconvolution_fwd_t);

        status_t init_convolution() {
            convolution_desc_t cd;
            CHECK(conv_descr_create(desc(), &cd));
            status_t status = dnnl_primitive_desc_create(
                    &conv_pd_, (op_desc_t *)&cd, &attr_, engine_, nullptr);
            return status;
        }

        status_t init() {
            using namespace format_tag;

            bool ok = true && is_fwd()
                    && desc()->alg_kind == alg_kind::deconvolution_direct
                    && attr()->post_ops_.has_default_values()
                    && (utils::everyone_is(data_type::f32,
                                desc()->src_desc.data_type,
                                desc()->weights_desc.data_type,
                                desc()->dst_desc.data_type)
                            || utils::everyone_is(data_type::f16,
                                    desc()->src_desc.data_type,
                                    desc()->weights_desc.data_type,
                                    desc()->dst_desc.data_type)
                            || desc()->dst_desc.data_type == data_type::u8);
            if (ok) {
                CHECK(init_convolution());
                if (weights_md_.format_kind == format_kind::any) {
                    CHECK(compute_blocked_format(with_groups(),
                            conv_pd_->weights_md(), &desc_.weights_desc));
                    weights_md_ = desc_.weights_desc;
                }
                if (src_md_.format_kind == format_kind::any)
                    src_md_ = *conv_pd_->diff_dst_md();
                if (dst_md_.format_kind == format_kind::any)
                    dst_md_ = *conv_pd_->diff_src_md();
                if (bias_md_.format_kind == format_kind::any)
                    CHECK(memory_desc_init_by_tag(bias_md_, x));

                return status::success;
            }

            return status::unimplemented;
        }

        virtual void init_scratchpad_md() override {
            scratchpad_md_ = *conv_pd_->scratchpad_md();
        }

        primitive_desc_t *conv_pd_;
    };

    typedef typename prec_traits<data_type::f32>::type data_t;

<<<<<<< HEAD
    ref_deconvolution_fwd_t(const pd_t *apd) : primitive_t(apd) {}
    ~ref_deconvolution_fwd_t() { conv_p_->release(); }
=======
    ref_deconvolution_fwd_t(const pd_t *apd) : primitive_impl_t(apd) {}
    ~ref_deconvolution_fwd_t() { delete conv_p_; }
>>>>>>> 31aec04b

    virtual status_t execute(const exec_ctx_t &ctx) const override {
        const auto &args = ctx.args();
        exec_args_t conv_args;
        conv_args[DNNL_ARG_DIFF_DST] = args.at(DNNL_ARG_SRC);
        conv_args[DNNL_ARG_WEIGHTS] = args.at(DNNL_ARG_WEIGHTS);
        conv_args[DNNL_ARG_DIFF_SRC] = args.at(DNNL_ARG_DST);
        if (pd()->with_bias())
            conv_args[DNNL_ARG_BIAS] = args.at(DNNL_ARG_BIAS);
        exec_ctx_t conv_ctx(ctx.stream(), std::move(conv_args));

        // Executing the convolution kernel
        status_t status = conv_p_->execute(conv_ctx);
        return status;
    }

    status_t init() override {
        // Creating convolution primitve
        status_t conv_status
                = pd()->conv_pd_->create_primitive((primitive_t **)&conv_p_);
        return conv_status;
    }
    const pd_t *pd() const { return (const pd_t *)primitive_impl_t::pd(); }
    primitive_t *conv_p_ = nullptr;
};

struct ref_deconvolution_bwd_data_t : public primitive_impl_t {
    struct pd_t : public ocl_deconvolution_bwd_data_pd_t {
        pd_t(engine_t *engine, const deconvolution_desc_t *adesc,
                const primitive_attr_t *attr,
                const deconvolution_fwd_pd_t *hint_fwd_pd)
            : ocl_deconvolution_bwd_data_pd_t(engine, adesc, attr, hint_fwd_pd)
            , conv_pd_(nullptr) {}

        pd_t(const pd_t &other)
            : ocl_deconvolution_bwd_data_pd_t(other)
            , conv_pd_(other.conv_pd_->clone()) {}

        pd_t &operator=(const pd_t &other) {
            DNNL_SHORT_CIRCUIT_SELF_ASSIGN(other);
            ocl_deconvolution_bwd_data_pd_t::operator=(other);
            delete conv_pd_;
            conv_pd_ = other.conv_pd_->clone();
            return *this;
        }

        ~pd_t() { delete conv_pd_; }

        DECLARE_COMMON_PD_T(conv_pd_->name(), ref_deconvolution_bwd_data_t);

        status_t init_convolution() {
            convolution_desc_t cd;
            CHECK(conv_descr_create(desc(), &cd));
            status_t status = dnnl_primitive_desc_create(
                    &conv_pd_, (op_desc_t *)&cd, &attr_, engine_, nullptr);
            return status;
        }

        status_t init() {
            using namespace data_type;
            bool ok = true && desc()->prop_kind == prop_kind::backward_data
                    && utils::everyone_is(data_type::f32,
                            desc()->diff_src_desc.data_type,
                            desc()->weights_desc.data_type,
                            desc()->diff_dst_desc.data_type)
                    && desc()->alg_kind == alg_kind::deconvolution_direct;

            if (ok) {
                CHECK(init_convolution());
                if (weights_md_.format_kind == format_kind::any) {
                    CHECK(compute_blocked_format(with_groups(),
                            conv_pd_->weights_md(), &desc_.weights_desc));
                    weights_md_ = desc_.weights_desc;
                }
                if (diff_src_md_.format_kind == format_kind::any)
                    diff_src_md_ = *conv_pd_->dst_md();
                if (diff_dst_md_.format_kind == format_kind::any)
                    diff_dst_md_ = *conv_pd_->src_md();

                return status::success;
            }

            return status::unimplemented;
        }

        virtual void init_scratchpad_md() override {
            scratchpad_md_ = *conv_pd_->scratchpad_md();
        }

        primitive_desc_t *conv_pd_;
    };

    typedef typename prec_traits<data_type::f32>::type data_t;

<<<<<<< HEAD
    ref_deconvolution_bwd_data_t(const pd_t *apd) : primitive_t(apd) {}
    ~ref_deconvolution_bwd_data_t() { conv_p_->release(); }
=======
    ref_deconvolution_bwd_data_t(const pd_t *apd) : primitive_impl_t(apd) {}
    ~ref_deconvolution_bwd_data_t() { delete conv_p_; }
>>>>>>> 31aec04b

    virtual status_t execute(const exec_ctx_t &ctx) const override {
        const auto &args = ctx.args();
        exec_args_t conv_args;
        conv_args[DNNL_ARG_SRC] = args.at(DNNL_ARG_DIFF_DST);
        conv_args[DNNL_ARG_WEIGHTS] = args.at(DNNL_ARG_WEIGHTS);
        conv_args[DNNL_ARG_DST] = args.at(DNNL_ARG_DIFF_SRC);
        if (!types::is_zero_md(pd()->scratchpad_md()))
            conv_args[DNNL_ARG_SCRATCHPAD] = args.at(DNNL_ARG_SCRATCHPAD);
        exec_ctx_t conv_ctx(ctx.stream(), std::move(conv_args));

        // Executing the convolution kernel
        status_t status = conv_p_->execute(conv_ctx);
        return status;
    }

    status_t init() override {
        status_t conv_status
                = pd()->conv_pd_->create_primitive((primitive_t **)&conv_p_);
        return conv_status;
    }

private:
    const pd_t *pd() const { return (const pd_t *)primitive_impl_t::pd(); }
    primitive_t *conv_p_ = nullptr;
};

struct ref_deconvolution_bwd_weights_t : public primitive_impl_t {
    struct pd_t : public ocl_deconvolution_bwd_weights_pd_t {
        pd_t(engine_t *engine, const deconvolution_desc_t *adesc,
                const primitive_attr_t *attr,
                const deconvolution_fwd_pd_t *hint_fwd_pd)
            : ocl_deconvolution_bwd_weights_pd_t(
                    engine, adesc, attr, hint_fwd_pd)
            , conv_pd_(nullptr) {}

        pd_t(const pd_t &other)
            : ocl_deconvolution_bwd_weights_pd_t(other)
            , conv_pd_(other.conv_pd_->clone()) {}

        pd_t &operator=(const pd_t &other) {
            DNNL_SHORT_CIRCUIT_SELF_ASSIGN(other);
            ocl_deconvolution_bwd_weights_pd_t::operator=(other);
            delete conv_pd_;
            conv_pd_ = other.conv_pd_->clone();
            return *this;
        }

        ~pd_t() { delete conv_pd_; }

        DECLARE_COMMON_PD_T(conv_pd_->name(), ref_deconvolution_bwd_weights_t);

        status_t init_convolution() {
            convolution_desc_t cd;
            CHECK(conv_descr_create(desc(), &cd));
            status_t status = dnnl_primitive_desc_create(
                    &conv_pd_, (op_desc_t *)&cd, &attr_, engine_, nullptr);
            return status;
        }

        status_t init() {
            using namespace format_tag;
            bool ok = true && desc()->prop_kind == prop_kind::backward_weights
                    && utils::everyone_is(data_type::f32,
                            desc()->src_desc.data_type,
                            desc()->diff_weights_desc.data_type,
                            desc()->diff_dst_desc.data_type)
                    && utils::one_of(
                            desc()->alg_kind, alg_kind::deconvolution_direct)
                    && attr()->has_default_values();
            if (ok) {
                CHECK(init_convolution());
                if (diff_weights_md_.format_kind == format_kind::any) {
                    CHECK(compute_blocked_format(with_groups(),
                            conv_pd_->diff_weights_md(),
                            &desc_.diff_weights_desc));
                    diff_weights_md_ = desc_.diff_weights_desc;
                }
                if (src_md_.format_kind == format_kind::any)
                    src_md_ = *conv_pd_->diff_dst_md();
                if (diff_dst_md_.format_kind == format_kind::any)
                    diff_dst_md_ = *conv_pd_->src_md();
                if (diff_bias_md_.format_kind == format_kind::any)
                    CHECK(memory_desc_init_by_tag(diff_bias_md_, x));

                return status::success;
            }

            return status::unimplemented;
        }

        virtual void init_scratchpad_md() override {
            scratchpad_md_ = *conv_pd_->scratchpad_md();
        }

        primitive_desc_t *conv_pd_;
    };

    typedef typename prec_traits<data_type::f32>::type data_t;

    ref_deconvolution_bwd_weights_t(const pd_t *apd) : primitive_impl_t(apd) {}

    ~ref_deconvolution_bwd_weights_t() {
        if (conv_p_) conv_p_->release();
    }

    virtual status_t execute(const exec_ctx_t &ctx) const override {
        auto *compute_stream
                = utils::downcast<compute::compute_stream_t *>(ctx.stream());

        const auto &args = ctx.args();
        exec_args_t conv_args;
        conv_args[DNNL_ARG_DIFF_DST] = args.at(DNNL_ARG_SRC);
        conv_args[DNNL_ARG_SRC] = args.at(DNNL_ARG_DIFF_DST);
        conv_args[DNNL_ARG_DIFF_WEIGHTS] = args.at(DNNL_ARG_DIFF_WEIGHTS);
        if (!types::is_zero_md(pd()->scratchpad_md()))
            conv_args[DNNL_ARG_SCRATCHPAD] = args.at(DNNL_ARG_SCRATCHPAD);
        exec_ctx_t conv_ctx(ctx.stream(), std::move(conv_args));

        status_t status = conv_p_->execute(conv_ctx);
        if (status != status::success) return status;

        if (pd()->with_bias()) {
            // Calling the bias kernel if bias=1
            auto &diff_bias = CTX_OUT_STORAGE(DNNL_ARG_DIFF_BIAS);
            auto &diff_dst = CTX_IN_STORAGE(DNNL_ARG_DIFF_DST);

            compute::kernel_arg_list_t arg_list;
            arg_list.set(0, diff_dst);
            arg_list.set(1, diff_bias);

            // Setting up global work-space to {OC*G, 1, 1}
            auto nd_range = compute::nd_range_t({gws[0], gws[1], gws[2]});
            status = compute_stream->parallel_for(
                    nd_range, bias_kernel, arg_list);
        }
        return status::success;
    }

    status_t init() override {
        // Creating convolution primitve
        status_t conv_status
                = pd()->conv_pd_->create_primitive((primitive_t **)&conv_p_);
        if (conv_status != status::success) return conv_status;

        // Initializing values for the deconv bias kernel
        auto *compute_engine
                = utils::downcast<compute::compute_engine_t *>(engine());
        compute::kernel_ctx_t kernel_ctx;

        memory_desc_wrapper diff_dst_mdw(pd()->diff_dst_md());
        kernel_ctx.set_data_type(pd()->diff_dst_md()->data_type);
        jit_offsets jit_off;
        set_offsets(diff_dst_mdw, jit_off.dst_off);
        def_offsets(jit_off.dst_off, kernel_ctx, "DST",
                pd()->desc()->diff_dst_desc.ndims);

        kernel_ctx.define_int("MB", pd()->MB());
        kernel_ctx.define_int("OH", pd()->OH());
        kernel_ctx.define_int("OW", pd()->OW());
        kernel_ctx.define_int("OD", pd()->OD());
        kernel_ctx.define_int("OC", pd()->OC() / pd()->G());
        kernel_ctx.define_int("NDIMS", pd()->desc()->src_desc.ndims);

        compute_engine->create_kernel(
                &bias_kernel, "ref_deconv_backward_bias", kernel_ctx);
        if (!bias_kernel) return status::runtime_error;

        gws[0] = pd()->OC() * pd()->G();
        gws[1] = 1;
        gws[2] = 1;

        return status::success;
    }

private:
    const pd_t *pd() const { return (const pd_t *)primitive_impl_t::pd(); }
    primitive_t *conv_p_ = nullptr;
    compute::kernel_t bias_kernel;
    size_t gws[3];
};

} // namespace ocl
} // namespace impl
} // namespace dnnl

#endif<|MERGE_RESOLUTION|>--- conflicted
+++ resolved
@@ -187,13 +187,8 @@
 
     typedef typename prec_traits<data_type::f32>::type data_t;
 
-<<<<<<< HEAD
-    ref_deconvolution_fwd_t(const pd_t *apd) : primitive_t(apd) {}
+    ref_deconvolution_fwd_t(const pd_t *apd) : primitive_impl_t(apd) {}
     ~ref_deconvolution_fwd_t() { conv_p_->release(); }
-=======
-    ref_deconvolution_fwd_t(const pd_t *apd) : primitive_impl_t(apd) {}
-    ~ref_deconvolution_fwd_t() { delete conv_p_; }
->>>>>>> 31aec04b
 
     virtual status_t execute(const exec_ctx_t &ctx) const override {
         const auto &args = ctx.args();
@@ -288,13 +283,8 @@
 
     typedef typename prec_traits<data_type::f32>::type data_t;
 
-<<<<<<< HEAD
-    ref_deconvolution_bwd_data_t(const pd_t *apd) : primitive_t(apd) {}
+    ref_deconvolution_bwd_data_t(const pd_t *apd) : primitive_impl_t(apd) {}
     ~ref_deconvolution_bwd_data_t() { conv_p_->release(); }
-=======
-    ref_deconvolution_bwd_data_t(const pd_t *apd) : primitive_impl_t(apd) {}
-    ~ref_deconvolution_bwd_data_t() { delete conv_p_; }
->>>>>>> 31aec04b
 
     virtual status_t execute(const exec_ctx_t &ctx) const override {
         const auto &args = ctx.args();
